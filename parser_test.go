package jsonparser

import (
	"bytes"
	"fmt"
	_ "fmt"
	"reflect"
	"testing"
)

// Set it to non-empty value if want to run only specific test
var activeTest = ""

func toArray(data []byte) (result [][]byte) {
	ArrayEach(data, func(value []byte, dataType ValueType, offset int, err error) error {
		result = append(result, value)
		return nil
	})

	return
}

func toStringArray(data []byte) (result []string) {
	ArrayEach(data, func(value []byte, dataType ValueType, offset int, err error) error {
		result = append(result, string(value))
		return nil
	})

	return
}

type GetTest struct {
	desc string
	json string
	path []string

	isErr   bool
	isFound bool

	data interface{}
}

type SetTest struct {
	desc    string
	json    string
	setData string
	path    []string

	isErr   bool
	isFound bool

	data interface{}
}

type DeleteTest struct {
	desc string
	json string
	path []string

	data interface{}
}

var deleteTests = []DeleteTest{
	{
		desc: "Delete test key",
		json: `{"test":"input"}`,
		path: []string{"test"},
		data: `{}`,
	},
	{
		desc: "Delete object",
		json: `{"test":"input"}`,
		path: []string{},
		data: ``,
	},
	{
		desc: "Delete a nested object",
		json: `{"test":"input","new.field":{"key": "new object"}}`,
		path: []string{"new.field", "key"},
		data: `{"test":"input","new.field":{}}`,
	},
	{
		desc: "Deleting a key that doesn't exist should return the same object",
		json: `{"test":"input"}`,
		path: []string{"test2"},
		data: `{"test":"input"}`,
	},
	{
		desc: "Delete object in an array",
		json: `{"test":[{"key":"val-obj1"}]}`,
		path: []string{"test", "[0]"},
		data: `{"test":[]}`,
	},
	{
		desc: "Deleting a object in an array that doesn't exists should return the same object",
		json: `{"test":[{"key":"val-obj1"}]}`,
		path: []string{"test", "[1]"},
		data: `{"test":[{"key":"val-obj1"}]}`,
	},
	{
		desc: "Delete a complex object in a nested array",
		json: `{"test":[{"key":[{"innerKey":"innerKeyValue"}]}]}`,
		path: []string{"test", "[0]", "key", "[0]"},
		data: `{"test":[{"key":[]}]}`,
	},
	{
		desc: "Delete known key (simple type within nested array)",
		json: `{"test":[{"key":["innerKey"]}]}`,
		path: []string{"test", "[0]", "key", "[0]"},
		data: `{"test":[{"key":[]}]}`,
	},
	{
		desc: "Delete in empty json",
		json: `{}`,
		path: []string{},
		data: ``,
	},
	{
		desc: "Delete empty array",
		json: `[]`,
		path: []string{},
		data: ``,
	},
	{
		desc: "Deleting non json should return the same value",
		json: `1.323`,
		path: []string{"foo"},
		data: `1.323`,
	},
	{
		desc: "Delete known key (top level array)",
		json: `[{"key":"val-obj1"}]`,
		path: []string{"[0]"},
		data: `[]`,
	},
	{ // This test deletes the key instead of returning a parse error, as checking for the malformed JSON would reduce performance (this is not ideal)
		desc: `malformed with trailing whitespace`,
		json: `{"a":1 `,
		path: []string{"a"},
		data: `{ `,
	},
	{ // This test dels the key instead of returning a parse error, as checking for the malformed JSON would reduce performance (this is not ideal)
		desc: "malformed 'colon chain', delete b",
		json: `{"a":"b":"c"}`,
		path: []string{"b"},
		data: `{"a":}`,
	},
	{
		desc: "Delete object without inner array",
		json: `{"a": {"b": 1}, "b": 2}`,
		path: []string{"b"},
		data: `{"a": {"b": 1}}`,
	},
	{
		desc: "Delete object without inner array",
		json: `{"a": [{"b": 1}], "b": 2}`,
		path: []string{"b"},
		data: `{"a": [{"b": 1}]}`,
	},
	{
		desc: "Delete object without inner array",
		json: `{"a": {"c": {"b": 3}, "b": 1}, "b": 2}`,
		path: []string{"a", "b"},
		data: `{"a": {"c": {"b": 3}}, "b": 2}`,
	},
	{
		desc: "Delete object without inner array",
		json: `{"a": [{"c": {"b": 3}, "b": 1}], "b": 2}`,
		path: []string{"a", "[0]", "b"},
		data: `{"a": [{"c": {"b": 3}}], "b": 2}`,
	},
	{
		desc: "Remove trailing comma if last object is deleted",
		json: `{"a": "1", "b": "2"}`,
		path: []string{"b"},
		data: `{"a": "1"}`,
	},
	{
		desc: "Correctly delete first element with space-comma",
		json: `{"a": "1" ,"b": "2" }`,
		path: []string{"a"},
		data: `{"b": "2" }`,
	},
	{
		desc: "Correctly delete middle element with space-comma",
		json: `{"a": "1" ,"b": "2" , "c": 3}`,
		path: []string{"b"},
		data: `{"a": "1" , "c": 3}`,
	},
	{
		desc: "Delete non-last key",
		json: `{"test":"input","test1":"input1"}`,
		path: []string{"test"},
		data: `{"test1":"input1"}`,
	},
	{
		desc: "Delete non-exist key",
		json: `{"test:":"input"}`,
		path: []string{"test", "test1"},
		data: `{"test:":"input"}`,
	},
	{
		desc: "Delete non-last object in an array",
		json: `[{"key":"val-obj1"},{"key2":"val-obj2"}]`,
		path: []string{"[0]"},
		data: `[{"key2":"val-obj2"}]`,
	},
	{
		desc: "Delete non-first object in an array",
		json: `[{"key":"val-obj1"},{"key2":"val-obj2"}]`,
		path: []string{"[1]"},
		data: `[{"key":"val-obj1"}]`,
	},
	{
		desc: "Issue #188: infinite loop in Delete",
		json: `^_ï¿½^C^A^@[`,
		path: []string{""},
		data: `^_ï¿½^C^A^@[`,
	},
	{
		desc: "Issue #188: infinite loop in Delete",
		json: `^_ï¿½^C^A^@{`,
		path: []string{""},
		data: `^_ï¿½^C^A^@{`,
	},
}

var setTests = []SetTest{
	{
		desc:    "set unknown key (string)",
		json:    `{"test":"input"}`,
		isFound: true,
		path:    []string{"new.field"},
		setData: `"new value"`,
		data:    `{"test":"input","new.field":"new value"}`,
	},
	{
		desc:    "set known key (string)",
		json:    `{"test":"input"}`,
		isFound: true,
		path:    []string{"test"},
		setData: `"new value"`,
		data:    `{"test":"new value"}`,
	},
	{
		desc:    "set unknown key (object)",
		json:    `{"test":"input"}`,
		isFound: true,
		path:    []string{"new.field"},
		setData: `{"key": "new object"}`,
		data:    `{"test":"input","new.field":{"key": "new object"}}`,
	},
	{
		desc:    "set known key (object)",
		json:    `{"test":"input"}`,
		isFound: true,
		path:    []string{"test"},
		setData: `{"key": "new object"}`,
		data:    `{"test":{"key": "new object"}}`,
	},
	{
		desc:    "set known key (object within array)",
		json:    `{"test":[{"key":"val-obj1"}]}`,
		isFound: true,
		path:    []string{"test", "[0]"},
		setData: `{"key":"new object"}`,
		data:    `{"test":[{"key":"new object"}]}`,
	},
	{
		desc:    "set unknown key (replace object)",
		json:    `{"test":[{"key":"val-obj1"}]}`,
		isFound: true,
		path:    []string{"test", "newKey"},
		setData: `"new object"`,
		data:    `{"test":{"newKey":"new object"}}`,
	},
	{
		desc:    "set unknown key (complex object within nested array)",
		json:    `{"test":[{"key":[{"innerKey":"innerKeyValue"}]}]}`,
		isFound: true,
		path:    []string{"test", "[0]", "key", "[0]", "newInnerKey"},
		setData: `{"key":"new object"}`,
		data:    `{"test":[{"key":[{"innerKey":"innerKeyValue","newInnerKey":{"key":"new object"}}]}]}`,
	},
	{
		desc:    "set known key (complex object within nested array)",
		json:    `{"test":[{"key":[{"innerKey":"innerKeyValue"}]}]}`,
		isFound: true,
		path:    []string{"test", "[0]", "key", "[0]", "innerKey"},
		setData: `{"key":"new object"}`,
		data:    `{"test":[{"key":[{"innerKey":{"key":"new object"}}]}]}`,
	},
	{
		desc:    "set unknown key (object, partial subtree exists)",
		json:    `{"test":{"input":"output"}}`,
		isFound: true,
		path:    []string{"test", "new.field"},
		setData: `{"key":"new object"}`,
		data:    `{"test":{"input":"output","new.field":{"key":"new object"}}}`,
	},
	{
		desc:    "set unknown key (object, empty partial subtree exists)",
		json:    `{"test":{}}`,
		isFound: true,
		path:    []string{"test", "new.field"},
		setData: `{"key":"new object"}`,
		data:    `{"test":{"new.field":{"key":"new object"}}}`,
	},
	{
		desc:    "set unknown key (object, no subtree exists)",
		json:    `{"test":"input"}`,
		isFound: true,
		path:    []string{"new.field", "nested", "value"},
		setData: `{"key": "new object"}`,
		data:    `{"test":"input","new.field":{"nested":{"value":{"key": "new object"}}}}`,
	},
	{
		desc:    "set in empty json",
		json:    `{}`,
		isFound: true,
		path:    []string{"foo"},
		setData: `"null"`,
		data:    `{"foo":"null"}`,
	},
	{
		desc:    "set subtree in empty json",
		json:    `{}`,
		isFound: true,
		path:    []string{"foo", "bar"},
		setData: `"null"`,
		data:    `{"foo":{"bar":"null"}}`,
	},
	{
		desc:    "set in empty string - not found",
		json:    ``,
		isFound: false,
		path:    []string{"foo"},
		setData: `"null"`,
		data:    ``,
	},
	{
		desc:    "set in Number - not found",
		json:    `1.323`,
		isFound: false,
		path:    []string{"foo"},
		setData: `"null"`,
		data:    `1.323`,
	},
	{
		desc:    "set known key (top level array)",
		json:    `[{"key":"val-obj1"}]`,
		isFound: true,
		path:    []string{"[0]", "key"},
		setData: `"new object"`,
		data:    `[{"key":"new object"}]`,
	},
	{
		desc:    "set unknown key (trailing whitespace)",
		json:    `{"key":"val-obj1"}  `,
		isFound: true,
		path:    []string{"alt-key"},
		setData: `"new object"`,
		data:    `{"key":"val-obj1","alt-key":"new object"}  `,
	},
	{ // This test sets the key instead of returning a parse error, as checking for the malformed JSON would reduce performance (this is not ideal)
		desc:    `malformed with trailing whitespace`,
		json:    `{"a":1 `,
		path:    []string{"a"},
		setData: `2`,
		isFound: true,
		data:    `{"a":2 `,
	},
	{ // This test sets the key instead of returning a parse error, as checking for the malformed JSON would reduce performance (this is not ideal)
		desc:    "malformed 'colon chain', set second string",
		json:    `{"a":"b":"c"}`,
		path:    []string{"b"},
		setData: `"d"`,
		isFound: true,
		data:    `{"a":"b":"d"}`,
	},
	{
		desc:    "set indexed path to object on empty JSON",
		json:    `{}`,
		path:    []string{"top", "[0]", "middle", "[0]", "bottom"},
		setData: `"value"`,
		isFound: true,
		data:    `{"top":[{"middle":[{"bottom":"value"}]}]}`,
	},
	{
		desc:    "set indexed path on existing object with object",
		json:    `{"top":[{"middle":[]}]}`,
		path:    []string{"top", "[0]", "middle", "[0]", "bottom"},
		setData: `"value"`,
		isFound: true,
		data:    `{"top":[{"middle":[{"bottom":"value"}]}]}`,
	},
	{
		desc:    "set indexed path on existing object with value",
		json:    `{"top":[{"middle":[]}]}`,
		path:    []string{"top", "[0]", "middle", "[0]"},
		setData: `"value"`,
		isFound: true,
		data:    `{"top":[{"middle":["value"]}]}`,
	},
	{
		desc:    "set indexed path on empty object with value",
		json:    `{}`,
		path:    []string{"top", "[0]", "middle", "[0]"},
		setData: `"value"`,
		isFound: true,
		data:    `{"top":[{"middle":["value"]}]}`,
	},
	{
		desc:    "set indexed path on object with existing array",
		json:    `{"top":["one", "two", "three"]}`,
		path:    []string{"top", "[2]"},
		setData: `"value"`,
		isFound: true,
		data:    `{"top":["one", "two", "value"]}`,
	},
	{
		desc:    "set non-exist key",
		json:    `{"test":"input"}`,
		setData: `"new value"`,
		isFound: false,
	},
	{
		desc:    "set key in invalid json",
		json:    `{"test"::"input"}`,
		path:    []string{"test"},
		setData: "new value",
		isErr:   true,
	},
	{
		desc:    "set unknown key (simple object within nested array)",
		json:    `{"test":{"key":[{"innerKey":"innerKeyValue", "innerKey2":"innerKeyValue2"}]}}`,
		isFound: true,
		path:    []string{"test", "key", "[1]", "newInnerKey"},
		setData: `"new object"`,
		data:    `{"test":{"key":[{"innerKey":"innerKeyValue", "innerKey2":"innerKeyValue2"},{"newInnerKey":"new object"}]}}`,
	},
}

var getTests = []GetTest{
	// Trivial tests
	{
		desc:    "read string",
		json:    `""`,
		isFound: true,
		data:    ``,
	},
	{
		desc:    "read number",
		json:    `0`,
		isFound: true,
		data:    `0`,
	},
	{
		desc:    "read object",
		json:    `{}`,
		isFound: true,
		data:    `{}`,
	},
	{
		desc:    "read array",
		json:    `[]`,
		isFound: true,
		data:    `[]`,
	},
	{
		desc:    "read boolean",
		json:    `true`,
		isFound: true,
		data:    `true`,
	},

	// Found key tests
	{
		desc:    "handling multiple nested keys with same name",
		json:    `{"a":[{"b":1},{"b":2},3],"c":{"c":[1,2]}} }`,
		path:    []string{"c", "c"},
		isFound: true,
		data:    `[1,2]`,
	},
	{
		desc:    "read basic key",
		json:    `{"a":"b"}`,
		path:    []string{"a"},
		isFound: true,
		data:    `b`,
	},
	{
		desc:    "read basic key with space",
		json:    `{"a": "b"}`,
		path:    []string{"a"},
		isFound: true,
		data:    `b`,
	},
	{
		desc:    "read composite key",
		json:    `{"a": { "b":{"c":"d" }}}`,
		path:    []string{"a", "b", "c"},
		isFound: true,
		data:    `d`,
	},
	{
		desc:    `read numberic value as string`,
		json:    `{"a": "b", "c": 1}`,
		path:    []string{"c"},
		isFound: true,
		data:    `1`,
	},
	{
		desc:    `handle multiple nested keys with same name`,
		json:    `{"a":[{"b":1},{"b":2},3],"c":{"c":[1,2]}} }`,
		path:    []string{"c", "c"},
		isFound: true,
		data:    `[1,2]`,
	},
	{
		desc:    `read string values with quotes`,
		json:    `{"a": "string\"with\"quotes"}`,
		path:    []string{"a"},
		isFound: true,
		data:    `string\"with\"quotes`,
	},
	{
		desc:    `read object`,
		json:    `{"a": { "b":{"c":"d" }}}`,
		path:    []string{"a", "b"},
		isFound: true,
		data:    `{"c":"d" }`,
	},
	{
		desc:    `empty path`,
		json:    `{"c":"d" }`,
		path:    []string{},
		isFound: true,
		data:    `{"c":"d" }`,
	},
	{
		desc:    `formatted JSON value`,
		json:    "{\n  \"a\": \"b\"\n}",
		path:    []string{"a"},
		isFound: true,
		data:    `b`,
	},
	{
		desc:    `formatted JSON value 2`,
		json:    "{\n  \"a\":\n    {\n\"b\":\n   {\"c\":\"d\",\n\"e\": \"f\"}\n}\n}",
		path:    []string{"a", "b"},
		isFound: true,
		data:    "{\"c\":\"d\",\n\"e\": \"f\"}",
	},
	{
		desc:    `whitespace`,
		json:    " \n\r\t{ \n\r\t\"whitespace\" \n\r\t: \n\r\t333 \n\r\t} \n\r\t",
		path:    []string{"whitespace"},
		isFound: true,
		data:    "333",
	},
	{
		desc:    `escaped backslash quote`,
		json:    `{"a": "\\\""}`,
		path:    []string{"a"},
		isFound: true,
		data:    `\\\"`,
	},
	{
		desc:    `unescaped backslash quote`,
		json:    `{"a": "\\"}`,
		path:    []string{"a"},
		isFound: true,
		data:    `\\`,
	},
	{
		desc:    `unicode in JSON`,
		json:    `{"a": "15°C"}`,
		path:    []string{"a"},
		isFound: true,
		data:    `15°C`,
	},
	{
		desc:    `no padding + nested`,
		json:    `{"a":{"a":"1"},"b":2}`,
		path:    []string{"b"},
		isFound: true,
		data:    `2`,
	},
	{
		desc:    `no padding + nested + array`,
		json:    `{"a":{"b":[1,2]},"c":3}`,
		path:    []string{"c"},
		isFound: true,
		data:    `3`,
	},
	{
		desc:    `empty key`,
		json:    `{"":{"":{"":true}}}`,
		path:    []string{"", "", ""},
		isFound: true,
		data:    `true`,
	},

	// Escaped key tests
	{
		desc:    `key with simple escape`,
		json:    `{"a\\b":1}`,
		path:    []string{"a\\b"},
		isFound: true,
		data:    `1`,
	},
	{
		desc:    `key and value with whitespace escapes`,
		json:    `{"key\b\f\n\r\tkey":"value\b\f\n\r\tvalue"}`,
		path:    []string{"key\b\f\n\r\tkey"},
		isFound: true,
		data:    `value\b\f\n\r\tvalue`, // value is not unescaped since this is Get(), but the key should work correctly
	},
	{
		desc:    `key with Unicode escape`,
		json:    `{"a\u00B0b":1}`,
		path:    []string{"a\u00B0b"},
		isFound: true,
		data:    `1`,
	},
	{
		desc:    `key with complex escape`,
		json:    `{"a\uD83D\uDE03b":1}`,
		path:    []string{"a\U0001F603b"},
		isFound: true,
		data:    `1`,
	},

	{ // This test returns a match instead of a parse error, as checking for the malformed JSON would reduce performance
		desc:    `malformed with trailing whitespace`,
		json:    `{"a":1 `,
		path:    []string{"a"},
		isFound: true,
		data:    `1`,
	},
	{ // This test returns a match instead of a parse error, as checking for the malformed JSON would reduce performance
		desc:    `malformed with wrong closing bracket`,
		json:    `{"a":1]`,
		path:    []string{"a"},
		isFound: true,
		data:    `1`,
	},

	// Not found key tests
	{
		desc:    `empty input`,
		json:    ``,
		path:    []string{"a"},
		isFound: false,
	},
	{
		desc:    "non-existent key 1",
		json:    `{"a":"b"}`,
		path:    []string{"c"},
		isFound: false,
	},
	{
		desc:    "non-existent key 2",
		json:    `{"a":"b"}`,
		path:    []string{"b"},
		isFound: false,
	},
	{
		desc:    "non-existent key 3",
		json:    `{"aa":"b"}`,
		path:    []string{"a"},
		isFound: false,
	},
	{
		desc:    "apply scope of parent when search for nested key",
		json:    `{"a": { "b": 1}, "c": 2 }`,
		path:    []string{"a", "b", "c"},
		isFound: false,
	},
	{
		desc:    `apply scope to key level`,
		json:    `{"a": { "b": 1}, "c": 2 }`,
		path:    []string{"b"},
		isFound: false,
	},
	{
		desc:    `handle escaped quote in key name in JSON`,
		json:    `{"key\"key": 1}`,
		path:    []string{"key"},
		isFound: false,
	},
	{
		desc:    "handling multiple keys with different name",
		json:    `{"a":{"a":1},"b":{"a":3,"c":[1,2]}}`,
		path:    []string{"a", "c"},
		isFound: false,
	},
	{
		desc:    "handling nested json",
		json:    `{"a":{"b":{"c":1},"d":4}}`,
		path:    []string{"a", "d"},
		isFound: true,
		data:    `4`,
	},
	{ // Issue #148
		desc:    `missing key in different key same level`,
		json:    `{"s":"s","ic":2,"r":{"o":"invalid"}}`,
		path:    []string{"ic", "o"},
		isFound: false,
	},

	// Error/invalid tests
	{
		desc:    `handle escaped quote in key name in JSON`,
		json:    `{"key\"key": 1}`,
		path:    []string{"key"},
		isFound: false,
	},
	{
		desc:    `missing closing brace, but can still find key`,
		json:    `{"a":"b"`,
		path:    []string{"a"},
		isFound: true,
		data:    `b`,
	},
	{
		desc:  `missing value closing quote`,
		json:  `{"a":"b`,
		path:  []string{"a"},
		isErr: true,
	},
	{
		desc:  `missing value closing curly brace`,
		json:  `{"a": { "b": "c"`,
		path:  []string{"a"},
		isErr: true,
	},
	{
		desc:  `missing value closing square bracket`,
		json:  `{"a": [1, 2, 3 }`,
		path:  []string{"a"},
		isErr: true,
	},
	{
		desc:  `missing value 1`,
		json:  `{"a":`,
		path:  []string{"a"},
		isErr: true,
	},
	{
		desc:  `missing value 2`,
		json:  `{"a": `,
		path:  []string{"a"},
		isErr: true,
	},
	{
		desc:  `missing value 3`,
		json:  `{"a":}`,
		path:  []string{"a"},
		isErr: true,
	},
	{
		desc:    `malformed array (no closing brace)`,
		json:    `{"a":[, "b":123}`,
		path:    []string{"b"},
		isFound: false,
	},
	{ // Issue #81
		desc:    `missing key in object in array`,
		json:    `{"p":{"a":[{"u":"abc","t":"th"}]}}`,
		path:    []string{"p", "a", "[0]", "x"},
		isFound: false,
	},
	{ // Issue #81 counter test
		desc:    `existing key in object in array`,
		json:    `{"p":{"a":[{"u":"abc","t":"th"}]}}`,
		path:    []string{"p", "a", "[0]", "u"},
		isFound: true,
		data:    "abc",
	},
	{ // This test returns not found instead of a parse error, as checking for the malformed JSON would reduce performance
		desc:    "malformed key (followed by comma followed by colon)",
		json:    `{"a",:1}`,
		path:    []string{"a"},
		isFound: false,
	},
	{ // This test returns a match instead of a parse error, as checking for the malformed JSON would reduce performance (this is not ideal)
		desc:    "malformed 'colon chain', lookup first string",
		json:    `{"a":"b":"c"}`,
		path:    []string{"a"},
		isFound: true,
		data:    "b",
	},
	{ // This test returns a match instead of a parse error, as checking for the malformed JSON would reduce performance (this is not ideal)
		desc:    "malformed 'colon chain', lookup second string",
		json:    `{"a":"b":"c"}`,
		path:    []string{"b"},
		isFound: true,
		data:    "c",
	},
	// Array index paths
	{
		desc:    "last key in path is index",
		json:    `{"a":[{"b":1},{"b":"2"}, 3],"c":{"c":[1,2]}}`,
		path:    []string{"a", "[1]"},
		isFound: true,
		data:    `{"b":"2"}`,
	},
	{
		desc:    "get string from array",
		json:    `{"a":[{"b":1},"foo", 3],"c":{"c":[1,2]}}`,
		path:    []string{"a", "[1]"},
		isFound: true,
		data:    "foo",
	},
	{
		desc:    "key in path is index",
		json:    `{"a":[{"b":"1"},{"b":"2"},3],"c":{"c":[1,2]}}`,
		path:    []string{"a", "[0]", "b"},
		isFound: true,
		data:    `1`,
	},
	{
		desc: "last key in path is an index to value in array (formatted json)",
		json: `{
		    "a": [
			{
			    "b": 1
			},
			{"b":"2"},
			3
		    ],
		    "c": {
			"c": [
			    1,
			    2
			]
		    }
		}`,
		path:    []string{"a", "[1]"},
		isFound: true,
		data:    `{"b":"2"}`,
	},
	{
		desc: "key in path is index (formatted json)",
		json: `{
		    "a": [
			{"b": 1},
			{"b": "2"},
			3
		    ],
		    "c": {
			"c": [
			    1,
			    2
			]
		    }
		}`,
		path:    []string{"a", "[0]", "b"},
		isFound: true,
		data:    `1`,
	},
	{
		// Issue #178: Crash in searchKeys
		desc:    `invalid json`,
		json:    `{{{"":`,
		path:    []string{"a", "b"},
		isFound: false,
	},
	{
		desc:    `opening brace instead of closing and without key`,
		json:    `{"a":1{`,
		path:    []string{"b"},
		isFound: false,
	},
}

var getIntTests = []GetTest{
	{
		desc:    `read numeric value as number`,
		json:    `{"a": "b", "c": 1}`,
		path:    []string{"c"},
		isFound: true,
		data:    int64(1),
	},
	{
		desc:    `read numeric value as number in formatted JSON`,
		json:    "{\"a\": \"b\", \"c\": 1 \n}",
		path:    []string{"c"},
		isFound: true,
		data:    int64(1),
	},
	{ // Issue #138: overflow detection
		desc:  `Fails because of overflow`,
		json:  `{"p":9223372036854775808}`,
		path:  []string{"p"},
		isErr: true,
	},
	{ // Issue #138: overflow detection
		desc:  `Fails because of underflow`,
		json:  `{"p":-9223372036854775809}`,
		path:  []string{"p"},
		isErr: true,
	},
	{
		desc:  `read non-numeric value as integer`,
		json:  `{"a": "b", "c": "d"}`,
		path:  []string{"c"},
		isErr: true,
	},
}

var getFloatTests = []GetTest{
	{
		desc:    `read numeric value as number`,
		json:    `{"a": "b", "c": 1.123}`,
		path:    []string{"c"},
		isFound: true,
		data:    float64(1.123),
	},
	{
		desc:    `read numeric value as number in formatted JSON`,
		json:    "{\"a\": \"b\", \"c\": 23.41323 \n}",
		path:    []string{"c"},
		isFound: true,
		data:    float64(23.41323),
	},
	{
		desc:  `read non-numeric value as float`,
		json:  `{"a": "b", "c": "d"}`,
		path:  []string{"c"},
		isErr: true,
	},
}

var getStringTests = []GetTest{
	{
		desc:    `Translate Unicode symbols`,
		json:    `{"c": "test"}`,
		path:    []string{"c"},
		isFound: true,
		data:    `test`,
	},
	{
		desc:    `Translate Unicode symbols`,
		json:    `{"c": "15\u00b0C"}`,
		path:    []string{"c"},
		isFound: true,
		data:    `15°C`,
	},
	{
		desc:    `Translate supplementary Unicode symbols`,
		json:    `{"c": "\uD83D\uDE03"}`, // Smiley face (UTF16 surrogate pair)
		path:    []string{"c"},
		isFound: true,
		data:    "\U0001F603", // Smiley face
	},
	{
		desc:    `Translate escape symbols`,
		json:    `{"c": "\\\""}`,
		path:    []string{"c"},
		isFound: true,
		data:    `\"`,
	},
	{
		desc:    `key and value with whitespace escapes`,
		json:    `{"key\b\f\n\r\tkey":"value\b\f\n\r\tvalue"}`,
		path:    []string{"key\b\f\n\r\tkey"},
		isFound: true,
		data:    "value\b\f\n\r\tvalue", // value is unescaped since this is GetString()
	},
	{ // This test checks we avoid an infinite loop for certain malformed JSON. We don't check for all malformed JSON as it would reduce performance.
		desc:    `malformed with double quotes`,
		json:    `{"a"":1}`,
		path:    []string{"a"},
		isFound: false,
		data:    ``,
	},
	{ // More malformed JSON testing, to be sure we avoid an infinite loop.
		desc:    `malformed with double quotes, and path does not exist`,
		json:    `{"z":123,"y":{"x":7,"w":0},"v":{"u":"t","s":"r","q":0,"p":1558051800},"a":"b","c":"2016-11-02T20:10:11Z","d":"e","f":"g","h":{"i":"j""},"k":{"l":"m"}}`,
		path:    []string{"o"},
		isFound: false,
		data:    ``,
	},
	{
		desc:  `read non-string as string`,
		json:  `{"c": true}`,
		path:  []string{"c"},
		isErr: true,
	},
	{
		desc:  `empty array index`,
		json:  `[""]`,
		path:  []string{"[]"},
		isFound: false,
	},
	{
		desc:  `malformed array index`,
		json:  `[""]`,
		path:  []string{"["},
		isFound: false,
	},
}

var getUnsafeStringTests = []GetTest{
	{
		desc:    `Do not translate Unicode symbols`,
		json:    `{"c": "test"}`,
		path:    []string{"c"},
		isFound: true,
		data:    `test`,
	},
	{
		desc:    `Do not translate Unicode symbols`,
		json:    `{"c": "15\u00b0C"}`,
		path:    []string{"c"},
		isFound: true,
		data:    `15\u00b0C`,
	},
	{
		desc:    `Do not translate supplementary Unicode symbols`,
		json:    `{"c": "\uD83D\uDE03"}`, // Smiley face (UTF16 surrogate pair)
		path:    []string{"c"},
		isFound: true,
		data:    `\uD83D\uDE03`, // Smiley face
	},
	{
		desc:    `Do not translate escape symbols`,
		json:    `{"c": "\\\""}`,
		path:    []string{"c"},
		isFound: true,
		data:    `\\\"`,
	},
}

var getBoolTests = []GetTest{
	{
		desc:    `read boolean true as boolean`,
		json:    `{"a": "b", "c": true}`,
		path:    []string{"c"},
		isFound: true,
		data:    true,
	},
	{
		desc:    `boolean true in formatted JSON`,
		json:    "{\"a\": \"b\", \"c\": true \n}",
		path:    []string{"c"},
		isFound: true,
		data:    true,
	},
	{
		desc:    `read boolean false as boolean`,
		json:    `{"a": "b", "c": false}`,
		path:    []string{"c"},
		isFound: true,
		data:    false,
	},
	{
		desc:    `boolean true in formatted JSON`,
		json:    "{\"a\": \"b\", \"c\": false \n}",
		path:    []string{"c"},
		isFound: true,
		data:    false,
	},
	{
		desc:  `read fake boolean true`,
		json:  `{"a": txyz}`,
		path:  []string{"a"},
		isErr: true,
	},
	{
		desc:  `read fake boolean false`,
		json:  `{"a": fwxyz}`,
		path:  []string{"a"},
		isErr: true,
	},
	{
		desc:    `read boolean true with whitespace and another key`,
		json:    "{\r\t\n \"a\"\r\t\n :\r\t\n true\r\t\n ,\r\t\n \"b\": 1}",
		path:    []string{"a"},
		isFound: true,
		data:    true,
	},
}

var getArrayTests = []GetTest{
	{
		desc:    `read array of simple values`,
		json:    `{"a": { "b":[1,2,3,4]}}`,
		path:    []string{"a", "b"},
		isFound: true,
		data:    []string{`1`, `2`, `3`, `4`},
	},
	{
		desc:    `read array via empty path`,
		json:    `[1,2,3,4]`,
		path:    []string{},
		isFound: true,
		data:    []string{`1`, `2`, `3`, `4`},
	},
	{
		desc:    `read array of objects`,
		json:    `{"a": { "b":[{"x":1},{"x":2},{"x":3},{"x":4}]}}`,
		path:    []string{"a", "b"},
		isFound: true,
		data:    []string{`{"x":1}`, `{"x":2}`, `{"x":3}`, `{"x":4}`},
	},
	{
		desc:    `read nested array`,
		json:    `{"a": [[[1]],[[2]]]}`,
		path:    []string{"a"},
		isFound: true,
		data:    []string{`[[1]]`, `[[2]]`},
	},
}

// checkFoundAndNoError checks the dataType and error return from Get*() against the test case expectations.
// Returns true the test should proceed to checking the actual data returned from Get*(), or false if the test is finished.
func getTestCheckFoundAndNoError(t *testing.T, testKind string, test GetTest, jtype ValueType, value interface{}, err error) bool {
	isFound := (err != KeyPathNotFoundError)
	isErr := (err != nil && err != KeyPathNotFoundError)

	if test.isErr != isErr {
		// If the call didn't match the error expectation, fail
		t.Errorf("%s test '%s' isErr mismatch: expected %t, obtained %t (err %v). Value: %v", testKind, test.desc, test.isErr, isErr, err, value)
		return false
	} else if isErr {
		// Else, if there was an error, don't fail and don't check isFound or the value
		return false
	} else if test.isFound != isFound {
		// Else, if the call didn't match the is-found expectation, fail
		t.Errorf("%s test '%s' isFound mismatch: expected %t, obtained %t", testKind, test.desc, test.isFound, isFound)
		return false
	} else if !isFound {
		// Else, if no value was found, don't fail and don't check the value
		return false
	} else {
		// Else, there was no error and a value was found, so check the value
		return true
	}
}

func runGetTests(t *testing.T, testKind string, tests []GetTest, runner func(GetTest) (interface{}, ValueType, error), resultChecker func(GetTest, interface{}) (bool, interface{})) {
	for _, test := range tests {
		if activeTest != "" && test.desc != activeTest {
			continue
		}

		fmt.Println("Running:", test.desc)

		value, dataType, err := runner(test)

		if getTestCheckFoundAndNoError(t, testKind, test, dataType, value, err) {
			if test.data == nil {
				t.Errorf("MALFORMED TEST: %v", test)
				continue
			}

			if ok, expected := resultChecker(test, value); !ok {
				if expectedBytes, ok := expected.([]byte); ok {
					expected = string(expectedBytes)
				}
				if valueBytes, ok := value.([]byte); ok {
					value = string(valueBytes)
				}
				t.Errorf("%s test '%s' expected to return value %v, but did returned %v instead", testKind, test.desc, expected, value)
			}
		}
	}
}

func setTestCheckFoundAndNoError(t *testing.T, testKind string, test SetTest, value interface{}, err error) bool {
	isFound := (err != KeyPathNotFoundError)
	isErr := (err != nil && err != KeyPathNotFoundError)

	if test.isErr != isErr {
		// If the call didn't match the error expectation, fail
		t.Errorf("%s test '%s' isErr mismatch: expected %t, obtained %t (err %v). Value: %v", testKind, test.desc, test.isErr, isErr, err, value)
		return false
	} else if isErr {
		// Else, if there was an error, don't fail and don't check isFound or the value
		return false
	} else if test.isFound != isFound {
		// Else, if the call didn't match the is-found expectation, fail
		t.Errorf("%s test '%s' isFound mismatch: expected %t, obtained %t", testKind, test.desc, test.isFound, isFound)
		return false
	} else if !isFound {
		// Else, if no value was found, don't fail and don't check the value
		return false
	} else {
		// Else, there was no error and a value was found, so check the value
		return true
	}
}

func runSetTests(t *testing.T, testKind string, tests []SetTest, runner func(SetTest) (interface{}, ValueType, error), resultChecker func(SetTest, interface{}) (bool, interface{})) {
	for _, test := range tests {
		if activeTest != "" && test.desc != activeTest {
			continue
		}

		fmt.Println("Running:", test.desc)

		value, _, err := runner(test)

		if setTestCheckFoundAndNoError(t, testKind, test, value, err) {
			if test.data == nil {
				t.Errorf("MALFORMED TEST: %v", test)
				continue
			}

			if string(value.([]byte)) != test.data {
				t.Errorf("Unexpected result on %s test '%s'", testKind, test.desc)
				t.Log("Got:     ", string(value.([]byte)))
				t.Log("Expected:", test.data)
				t.Log("Error:   ", err)
			}
		}
	}
}

func runDeleteTests(t *testing.T, testKind string, tests []DeleteTest, runner func(DeleteTest) (interface{}, []byte), resultChecker func(DeleteTest, interface{}) (bool, interface{})) {
	for _, test := range tests {
		if activeTest != "" && test.desc != activeTest {
			continue
		}

		original := make([]byte, len(test.json))
		copy(original, test.json)

		fmt.Println("Running:", test.desc)

		value, bytes := runner(test)

		if string(original) != string(bytes) {
			t.Errorf("ORIGINAL DATA MALFORMED: %v, %v", string(original), string(bytes))
			continue
		}

		if test.data == nil {
			t.Errorf("MALFORMED TEST: %v", test)
			continue
		}

		if ok, expected := resultChecker(test, value); !ok {
			if expectedBytes, ok := expected.([]byte); ok {
				expected = string(expectedBytes)
			}
			if valueBytes, ok := value.([]byte); ok {
				value = string(valueBytes)
			}
			t.Errorf("%s test '%s' expected to return value %v, but did returned %v instead", testKind, test.desc, expected, value)
		}
	}
}

func TestSet(t *testing.T) {
	runSetTests(t, "Set()", setTests,
		func(test SetTest) (value interface{}, dataType ValueType, err error) {
			value, err = Set([]byte(test.json), []byte(test.setData), test.path...)
			return
		},
		func(test SetTest, value interface{}) (bool, interface{}) {
			expected := []byte(test.data.(string))
			return bytes.Equal(expected, value.([]byte)), expected
		},
	)
}

func TestDelete(t *testing.T) {
	runDeleteTests(t, "Delete()", deleteTests,
		func(test DeleteTest) (interface{}, []byte) {
			ba := []byte(test.json)
			return Delete(ba, test.path...), ba
		},
		func(test DeleteTest, value interface{}) (bool, interface{}) {
			expected := []byte(test.data.(string))
			return bytes.Equal(expected, value.([]byte)), expected
		},
	)
}

func TestGet(t *testing.T) {
	runGetTests(t, "Get()", getTests,
		func(test GetTest) (value interface{}, dataType ValueType, err error) {
			value, dataType, _, err = Get([]byte(test.json), test.path...)
			return
		},
		func(test GetTest, value interface{}) (bool, interface{}) {
			expected := []byte(test.data.(string))
			return bytes.Equal(expected, value.([]byte)), expected
		},
	)
}

func TestGetString(t *testing.T) {
	runGetTests(t, "GetString()", getStringTests,
		func(test GetTest) (value interface{}, dataType ValueType, err error) {
			value, err = GetString([]byte(test.json), test.path...)
			return value, String, err
		},
		func(test GetTest, value interface{}) (bool, interface{}) {
			expected := test.data.(string)
			return expected == value.(string), expected
		},
	)
}

func TestGetUnsafeString(t *testing.T) {
	runGetTests(t, "GetUnsafeString()", getUnsafeStringTests,
		func(test GetTest) (value interface{}, dataType ValueType, err error) {
			value, err = GetUnsafeString([]byte(test.json), test.path...)
			return value, String, err
		},
		func(test GetTest, value interface{}) (bool, interface{}) {
			expected := test.data.(string)
			return expected == value.(string), expected
		},
	)
}

func TestGetInt(t *testing.T) {
	runGetTests(t, "GetInt()", getIntTests,
		func(test GetTest) (value interface{}, dataType ValueType, err error) {
			value, err = GetInt([]byte(test.json), test.path...)
			return value, Number, err
		},
		func(test GetTest, value interface{}) (bool, interface{}) {
			expected := test.data.(int64)
			return expected == value.(int64), expected
		},
	)
}

func TestGetFloat(t *testing.T) {
	runGetTests(t, "GetFloat()", getFloatTests,
		func(test GetTest) (value interface{}, dataType ValueType, err error) {
			value, err = GetFloat([]byte(test.json), test.path...)
			return value, Number, err
		},
		func(test GetTest, value interface{}) (bool, interface{}) {
			expected := test.data.(float64)
			return expected == value.(float64), expected
		},
	)
}

func TestGetBoolean(t *testing.T) {
	runGetTests(t, "GetBoolean()", getBoolTests,
		func(test GetTest) (value interface{}, dataType ValueType, err error) {
			value, err = GetBoolean([]byte(test.json), test.path...)
			return value, Boolean, err
		},
		func(test GetTest, value interface{}) (bool, interface{}) {
			expected := test.data.(bool)
			return expected == value.(bool), expected
		},
	)
}

func TestGetSlice(t *testing.T) {
	runGetTests(t, "Get()-for-arrays", getArrayTests,
		func(test GetTest) (value interface{}, dataType ValueType, err error) {
			value, dataType, _, err = Get([]byte(test.json), test.path...)
			return
		},
		func(test GetTest, value interface{}) (bool, interface{}) {
			expected := test.data.([]string)
			return reflect.DeepEqual(expected, toStringArray(value.([]byte))), expected
		},
	)
}

func TestArrayEach(t *testing.T) {
	mock := []byte(`{"a": { "b":[{"x": 1} ,{"x":2},{ "x":3}, {"x":4} ]}}`)
	count := 0

	ArrayEach(mock, func(value []byte, dataType ValueType, offset int, err error) error {
		count++

		switch count {
		case 1:
			if string(value) != `{"x": 1}` {
				t.Errorf("Wrong first item: %s", string(value))
			}
		case 2:
			if string(value) != `{"x":2}` {
				t.Errorf("Wrong second item: %s", string(value))
			}
		case 3:
			if string(value) != `{ "x":3}` {
				t.Errorf("Wrong third item: %s", string(value))
			}
		case 4:
			if string(value) != `{"x":4}` {
				t.Errorf("Wrong forth item: %s", string(value))
			}
		default:
			t.Errorf("Should process only 4 items")
		}
		return nil
	}, "a", "b")
}

func TestArrayEachWithWhiteSpace(t *testing.T) {
	//Issue #159
	count := 0
	funcError := func([]byte, ValueType, int, error) error {
		t.Errorf("Run func not allow")
		return nil
	}
	funcSuccess := func(value []byte, dataType ValueType, index int, err error) error {
		count++

		switch count {
		case 1:
			if string(value) != `AAA` {
				t.Errorf("Wrong first item: %s", string(value))
			}
		case 2:
			if string(value) != `BBB` {
				t.Errorf("Wrong second item: %s", string(value))
			}
		case 3:
			if string(value) != `CCC` {
				t.Errorf("Wrong third item: %s", string(value))
			}
		default:
			t.Errorf("Should process only 3 items")
		}
		return nil
	}

	type args struct {
		data []byte
		cb   func(value []byte, dataType ValueType, offset int, err error) error
		keys []string
	}
	tests := []struct {
		name    string
		args    args
		wantErr bool
	}{
		{"Array with white space", args{[]byte(`    ["AAA", "BBB", "CCC"]`), funcSuccess, []string{}}, false},
		{"Array with only one character after white space", args{[]byte(`    1`), funcError, []string{}}, true},
		{"Only white space", args{[]byte(`    `), funcError, []string{}}, true},
	}
	for _, tt := range tests {
		t.Run(tt.name, func(t *testing.T) {
			_, err := ArrayEach(tt.args.data, tt.args.cb, tt.args.keys...)
			if (err != nil) != tt.wantErr {
				t.Errorf("ArrayEach() error = %v, wantErr %v", err, tt.wantErr)
				return
			}
		})
	}
}

func TestArrayEachEmpty(t *testing.T) {
	funcError := func([]byte, ValueType, int, error) error {
		t.Errorf("Run func not allow")
		return nil
	}

	type args struct {
		data []byte
		cb   func(value []byte, dataType ValueType, offset int, err error) error
		keys []string
	}
	tests := []struct {
		name       string
		args       args
		wantOffset int
		wantErr    bool
	}{
		{"Empty array", args{[]byte("[]"), funcError, []string{}}, 1, false},
		{"Empty array with space", args{[]byte("[ ]"), funcError, []string{}}, 2, false},
		{"Empty array with \n", args{[]byte("[\n]"), funcError, []string{}}, 2, false},
		{"Empty field array", args{[]byte("{\"data\": []}"), funcError, []string{"data"}}, 10, false},
		{"Empty field array with space", args{[]byte("{\"data\": [ ]}"), funcError, []string{"data"}}, 11, false},
		{"Empty field array with \n", args{[]byte("{\"data\": [\n]}"), funcError, []string{"data"}}, 11, false},
	}
	for _, tt := range tests {
		t.Run(tt.name, func(t *testing.T) {
			gotOffset, err := ArrayEach(tt.args.data, tt.args.cb, tt.args.keys...)
			if (err != nil) != tt.wantErr {
				t.Errorf("ArrayEach() error = %v, wantErr %v", err, tt.wantErr)
				return
			}
			if gotOffset != tt.wantOffset {
				t.Errorf("ArrayEach() = %v, want %v", gotOffset, tt.wantOffset)
			}
		})
	}
}

type keyValueEntry struct {
	key       string
	value     string
	valueType ValueType
}

func (kv keyValueEntry) String() string {
	return fmt.Sprintf("[%s: %s (%s)]", kv.key, kv.value, kv.valueType)
}

type ObjectEachTest struct {
	desc string
	json string

	isErr   bool
	entries []keyValueEntry
}

var objectEachTests = []ObjectEachTest{
	{
		desc:    "empty object",
		json:    `{}`,
		entries: []keyValueEntry{},
	},
	{
		desc: "single key-value object",
		json: `{"key": "value"}`,
		entries: []keyValueEntry{
			{"key", "value", String},
		},
	},
	{
		desc: "multiple key-value object with many value types",
		json: `{
		  "key1": null,
		  "key2": true,
		  "key3": 1.23,
		  "key4": "string value",
		  "key5": [1,2,3],
		  "key6": {"a":"b"}
		}`,
		entries: []keyValueEntry{
			{"key1", "null", Null},
			{"key2", "true", Boolean},
			{"key3", "1.23", Number},
			{"key4", "string value", String},
			{"key5", "[1,2,3]", Array},
			{"key6", `{"a":"b"}`, Object},
		},
	},
	{
		desc: "escaped key",
		json: `{"key\"\\\/\b\f\n\r\t\u00B0": "value"}`,
		entries: []keyValueEntry{
			{"key\"\\/\b\f\n\r\t\u00B0", "value", String},
		},
	},
	// Error cases
	{
		desc:  "no object present",
		json:  ` \t\n\r`,
		isErr: true,
	},
	{
		desc:  "unmatched braces 1",
		json:  `{`,
		isErr: true,
	},
	{
		desc:  "unmatched braces 2",
		json:  `}`,
		isErr: true,
	},
	{
		desc:  "unmatched braces 3",
		json:  `}{}`,
		isErr: true,
	},
	{
		desc:  "bad key (number)",
		json:  `{123: "value"}`,
		isErr: true,
	},
	{
		desc:  "bad key (unclosed quote)",
		json:  `{"key: 123}`,
		isErr: true,
	},
	{
		desc:  "bad value (no value)",
		json:  `{"key":}`,
		isErr: true,
	},
	{
		desc:  "bad value (bogus value)",
		json:  `{"key": notavalue}`,
		isErr: true,
	},
	{
		desc:  "bad entry (missing colon)",
		json:  `{"key" "value"}`,
		isErr: true,
	},
	{
		desc:  "bad entry (no trailing comma)",
		json:  `{"key": "value" "key2": "value2"}`,
		isErr: true,
	},
	{
		desc:  "bad entry (two commas)",
		json:  `{"key": "value",, "key2": "value2"}`,
		isErr: true,
	},
}

func TestObjectEach(t *testing.T) {
	for _, test := range objectEachTests {
		if activeTest != "" && test.desc != activeTest {
			continue
		}

		// Execute ObjectEach and capture all of the entries visited, in order
		var entries []keyValueEntry
		err := ObjectEach([]byte(test.json), func(key, value []byte, valueType ValueType, off int) error {
			entries = append(entries, keyValueEntry{
				key:       string(key),
				value:     string(value),
				valueType: valueType,
			})
			return nil
		})

		// Check the correctness of the result
		isErr := (err != nil)
		if test.isErr != isErr {
			// If the call didn't match the error expectation, fail
			t.Errorf("ObjectEach test '%s' isErr mismatch: expected %t, obtained %t (err %v)", test.desc, test.isErr, isErr, err)
		} else if isErr {
			// Else, if there was an expected error, don't fail and don't check anything further
		} else if len(test.entries) != len(entries) {
			t.Errorf("ObjectEach test '%s' mismatch in number of key-value entries: expected %d, obtained %d (entries found: %s)", test.desc, len(test.entries), len(entries), entries)
		} else {
			for i, entry := range entries {
				expectedEntry := test.entries[i]
				if expectedEntry.key != entry.key {
					t.Errorf("ObjectEach test '%s' key mismatch at entry %d: expected %s, obtained %s", test.desc, i, expectedEntry.key, entry.key)
					break
				} else if expectedEntry.value != entry.value {
					t.Errorf("ObjectEach test '%s' value mismatch at entry %d: expected %s, obtained %s", test.desc, i, expectedEntry.value, entry.value)
					break
				} else if expectedEntry.valueType != entry.valueType {
					t.Errorf("ObjectEach test '%s' value type mismatch at entry %d: expected %s, obtained %s", test.desc, i, expectedEntry.valueType, entry.valueType)
					break
				} else {
					// Success for this entry
				}
			}
		}
	}
}

var testJson = []byte(`{
	"name": "Name", 
	"order": "Order", 
	"sum": 100, 
	"len": 12, 
	"isPaid": true, 
	"nested": {"a":"test", "b":2, "nested3":{"a":"test3","b":4}, "c": "unknown"}, 
	"nested2": {
		"a":"test2", 
		"b":3
	}, 
	"arr": [
		{
			"a":"zxc", 
			"b": 1
		}, 
		{
			"a":"123", 
			"b":2
		}
	], 
	"arrInt": [1,2,3,4], 
	"intPtr": 10, 
	"a\n":{
		"b\n":99
	}
}`)

func TestEachKey(t *testing.T) {
	paths := [][]string{
		{"name"},
		{"order"},
		{"nested", "a"},
		{"nested", "b"},
		{"nested2", "a"},
		{"nested", "nested3", "b"},
		{"arr", "[1]", "b"},
		{"arrInt", "[3]"},
		{"arrInt", "[5]"}, // Should not find last key
		{"nested"},
<<<<<<< HEAD
		{"arr", "["},   // issue#177 Invalid arguments
		{"a\n", "b\n"}, // issue#165
=======
		{"arr", "["},    // issue#177 Invalid arguments
		{"a\n", "b\n"},  // issue#165
		{"nested", "b"}, // Should find repeated key
>>>>>>> 275f2e85
	}

	keysFound := 0

	EachKey(testJson, func(idx int, value []byte, vt ValueType, err error) {
		keysFound++

		switch idx {
		case 0:
			if string(value) != "Name" {
				t.Error("Should find 1 key", string(value))
			}
		case 1:
			if string(value) != "Order" {
				t.Errorf("Should find 2 key")
			}
		case 2:
			if string(value) != "test" {
				t.Errorf("Should find 3 key")
			}
		case 3:
			if string(value) != "2" {
				t.Errorf("Should find 4 key")
			}
		case 4:
			if string(value) != "test2" {
				t.Error("Should find 5 key", string(value))
			}
		case 5:
			if string(value) != "4" {
				t.Errorf("Should find 6 key")
			}
		case 6:
			if string(value) != "2" {
				t.Errorf("Should find 7 key")
			}
		case 7:
			if string(value) != "4" {
				t.Error("Should find 8 key", string(value))
			}
		case 8:
			t.Errorf("Found key #8 that should not be found")
		case 9:
			if string(value) != `{"a":"test", "b":2, "nested3":{"a":"test3","b":4}, "c": "unknown"}` {
				t.Error("Should find 9 key", string(value))
			}
		case 10:
			t.Errorf("Found key #10 that should not be found")
		case 11:
			if string(value) != "99" {
				t.Error("Should find 10 key", string(value))
			}
		case 12:
			if string(value) != "2" {
				t.Errorf("Should find 11 key")
			}
		default:
			t.Errorf("Should find only 10 keys, got %v key", idx)
		}
	}, paths...)

	if keysFound != 11 {
		t.Errorf("Should find 11 keys: %d", keysFound)
	}
}

type ParseTest struct {
	in     string
	intype ValueType
	out    interface{}
	isErr  bool
}

var parseBoolTests = []ParseTest{
	{
		in:     "true",
		intype: Boolean,
		out:    true,
	},
	{
		in:     "false",
		intype: Boolean,
		out:    false,
	},
	{
		in:     "foo",
		intype: Boolean,
		isErr:  true,
	},
	{
		in:     "trux",
		intype: Boolean,
		isErr:  true,
	},
	{
		in:     "truex",
		intype: Boolean,
		isErr:  true,
	},
	{
		in:     "",
		intype: Boolean,
		isErr:  true,
	},
}

var parseFloatTest = []ParseTest{
	{
		in:     "0",
		intype: Number,
		out:    float64(0),
	},
	{
		in:     "0.0",
		intype: Number,
		out:    float64(0.0),
	},
	{
		in:     "1",
		intype: Number,
		out:    float64(1),
	},
	{
		in:     "1.234",
		intype: Number,
		out:    float64(1.234),
	},
	{
		in:     "1.234e5",
		intype: Number,
		out:    float64(1.234e5),
	},
	{
		in:     "-1.234e5",
		intype: Number,
		out:    float64(-1.234e5),
	},
	{
		in:     "+1.234e5", // Note: + sign not allowed under RFC7159, but our parser accepts it since it uses strconv.ParseFloat
		intype: Number,
		out:    float64(1.234e5),
	},
	{
		in:     "1.2.3",
		intype: Number,
		isErr:  true,
	},
	{
		in:     "1..1",
		intype: Number,
		isErr:  true,
	},
	{
		in:     "1a",
		intype: Number,
		isErr:  true,
	},
	{
		in:     "",
		intype: Number,
		isErr:  true,
	},
}

// parseTestCheckNoError checks the error return from Parse*() against the test case expectations.
// Returns true the test should proceed to checking the actual data returned from Parse*(), or false if the test is finished.
func parseTestCheckNoError(t *testing.T, testKind string, test ParseTest, value interface{}, err error) bool {
	if isErr := (err != nil); test.isErr != isErr {
		// If the call didn't match the error expectation, fail
		t.Errorf("%s test '%s' isErr mismatch: expected %t, obtained %t (err %v). Obtained value: %v", testKind, test.in, test.isErr, isErr, err, value)
		return false
	} else if isErr {
		// Else, if there was an error, don't fail and don't check isFound or the value
		return false
	} else {
		// Else, there was no error and a value was found, so check the value
		return true
	}
}

func runParseTests(t *testing.T, testKind string, tests []ParseTest, runner func(ParseTest) (interface{}, error), resultChecker func(ParseTest, interface{}) (bool, interface{})) {
	for _, test := range tests {
		value, err := runner(test)

		if parseTestCheckNoError(t, testKind, test, value, err) {
			if test.out == nil {
				t.Errorf("MALFORMED TEST: %v", test)
				continue
			}

			if ok, expected := resultChecker(test, value); !ok {
				if expectedBytes, ok := expected.([]byte); ok {
					expected = string(expectedBytes)
				}
				if valueBytes, ok := value.([]byte); ok {
					value = string(valueBytes)
				}
				t.Errorf("%s test '%s' expected to return value %v, but did returned %v instead", testKind, test.in, expected, value)
			}
		}
	}
}

func TestParseBoolean(t *testing.T) {
	runParseTests(t, "ParseBoolean()", parseBoolTests,
		func(test ParseTest) (value interface{}, err error) {
			return ParseBoolean([]byte(test.in))
		},
		func(test ParseTest, obtained interface{}) (bool, interface{}) {
			expected := test.out.(bool)
			return obtained.(bool) == expected, expected
		},
	)
}

func TestParseFloat(t *testing.T) {
	runParseTests(t, "ParseFloat()", parseFloatTest,
		func(test ParseTest) (value interface{}, err error) {
			return ParseFloat([]byte(test.in))
		},
		func(test ParseTest, obtained interface{}) (bool, interface{}) {
			expected := test.out.(float64)
			return obtained.(float64) == expected, expected
		},
	)
}

var parseStringTest = []ParseTest{
	{
		in:     `\uFF11`,
		intype: String,
		out:    "\uFF11",
	},
	{
		in:     `\uFFFF`,
		intype: String,
		out:    "\uFFFF",
	},
	{
		in:     `\uDF00`,
		intype: String,
		isErr:  true,
	},
}

func TestParseString(t *testing.T) {
	runParseTests(t, "ParseString()", parseStringTest,
		func(test ParseTest) (value interface{}, err error) {
			return ParseString([]byte(test.in))
		},
		func(test ParseTest, obtained interface{}) (bool, interface{}) {
			expected := test.out.(string)
			return obtained.(string) == expected, expected
		},
	)
}<|MERGE_RESOLUTION|>--- conflicted
+++ resolved
@@ -991,15 +991,15 @@
 		isErr: true,
 	},
 	{
-		desc:  `empty array index`,
-		json:  `[""]`,
-		path:  []string{"[]"},
-		isFound: false,
-	},
-	{
-		desc:  `malformed array index`,
-		json:  `[""]`,
-		path:  []string{"["},
+		desc:    `empty array index`,
+		json:    `[""]`,
+		path:    []string{"[]"},
+		isFound: false,
+	},
+	{
+		desc:    `malformed array index`,
+		json:    `[""]`,
+		path:    []string{"["},
 		isFound: false,
 	},
 }
@@ -1697,14 +1697,9 @@
 		{"arrInt", "[3]"},
 		{"arrInt", "[5]"}, // Should not find last key
 		{"nested"},
-<<<<<<< HEAD
-		{"arr", "["},   // issue#177 Invalid arguments
-		{"a\n", "b\n"}, // issue#165
-=======
 		{"arr", "["},    // issue#177 Invalid arguments
 		{"a\n", "b\n"},  // issue#165
 		{"nested", "b"}, // Should find repeated key
->>>>>>> 275f2e85
 	}
 
 	keysFound := 0
