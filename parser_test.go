--- conflicted
+++ resolved
@@ -214,42 +214,6 @@
 
 	// Not found key tests
 	GetTest{
-<<<<<<< HEAD
-		desc:  "non-existent key 1",
-		json:  `{"a":"b"}`,
-		path:  []string{"c"},
-		isErr: true,
-	},
-	GetTest{
-		desc:  "non-existent key 2",
-		json:  `{"a":"b"}`,
-		path:  []string{"b"},
-		isErr: true,
-	},
-	GetTest{
-		desc:  "non-existent key 3",
-		json:  `{"aa":"b"}`,
-		path:  []string{"a"},
-		isErr: true,
-	},
-	GetTest{
-		desc:  "apply scope of parent when search for nested key",
-		json:  `{"a": { "b": 1}, "c": 2 }`,
-		path:  []string{"a", "b", "c"},
-		isErr: true,
-	},
-	GetTest{
-		desc:  `apply scope to key level`,
-		json:  `{"a": { "b": 1}, "c": 2 }`,
-		path:  []string{"b"},
-		isErr: true,
-	},
-	GetTest{
-		desc:  `handle escaped quote in key name in JSON`,
-		json:  `{"key\"key": 1}`,
-		path:  []string{"key"},
-		isErr: true,
-=======
 		desc:    `empty input`,
 		json:    ``,
 		path:    []string{"a"},
@@ -290,22 +254,14 @@
 		json:    `{"key\"key": 1}`,
 		path:    []string{"key"},
 		isFound: false,
->>>>>>> 8ffcad59
 	},
 
 	// Error/invalid tests
 	GetTest{
-<<<<<<< HEAD
-		desc:  `handle escaped quote in key name in JSON`,
-		json:  `{"key\"key": 1}`,
-		path:  []string{"key"},
-		isErr: true,
-=======
 		desc:    `handle escaped quote in key name in JSON`,
 		json:    `{"key\"key": 1}`,
 		path:    []string{"key"},
 		isFound: false,
->>>>>>> 8ffcad59
 	},
 	GetTest{
 		desc:    `missing closing brace, but can still find key`,
@@ -351,17 +307,10 @@
 		isErr: true,
 	},
 	GetTest{
-<<<<<<< HEAD
-		desc:  `malformed array (no closing brace)`,
-		json:  `{"a":[, "b":123}`,
-		path:  []string{"b"},
-		isErr: true,
-=======
 		desc:    `malformed array (no closing brace)`,
 		json:    `{"a":[, "b":123}`,
 		path:    []string{"b"},
 		isFound: false,
->>>>>>> 8ffcad59
 	},
 
 	GetTest{ // This test returns not found instead of a parse error, as checking for the malformed JSON would reduce performance
@@ -542,13 +491,8 @@
 // checkFoundAndNoError checks the dataType and error return from Get*() against the test case expectations.
 // Returns true the test should proceed to checking the actual data returned from Get*(), or false if the test is finished.
 func getTestCheckFoundAndNoError(t *testing.T, testKind string, test GetTest, jtype ValueType, value interface{}, err error) bool {
-<<<<<<< HEAD
-	isFound := (jtype != NotExist) && (err != KeyPathNotFoundError)
-	isErr := (err != nil)
-=======
 	isFound := (err != KeyPathNotFoundError)
 	isErr := (err != nil && err != KeyPathNotFoundError)
->>>>>>> 8ffcad59
 
 	if test.isErr != isErr {
 		// If the call didn't match the error expectation, fail
@@ -707,8 +651,6 @@
 	}, "a", "b")
 }
 
-<<<<<<< HEAD
-=======
 type keyValueEntry struct {
 	key       string
 	value     string
@@ -922,7 +864,6 @@
 	}
 }
 
->>>>>>> 8ffcad59
 type ParseTest struct {
 	in     string
 	intype ValueType
