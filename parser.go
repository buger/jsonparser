package jsonparser

import (
	"bytes"
	"errors"
	"fmt"
	"strconv"
)

// Errors
var (
	KeyPathNotFoundError       = errors.New("Key path not found")
	UnknownValueTypeError      = errors.New("Unknown value type")
	MalformedJsonError         = errors.New("Malformed JSON error")
	MalformedStringError       = errors.New("Value is string, but can't find closing '\"' symbol")
	MalformedArrayError        = errors.New("Value is array, but can't find closing ']' symbol")
	MalformedObjectError       = errors.New("Value looks like object, but can't find closing '}' symbol")
	MalformedValueError        = errors.New("Value looks like Number/Boolean/None, but can't find its end: ',' or '}' symbol")
	MalformedStringEscapeError = errors.New("Encountered an invalid escape sequence in a string")
)

// How much stack space to allocate for unescaping JSON strings; if a string longer
// than this needs to be escaped, it will result in a heap allocation
const unescapeStackBufSize = 64

func tokenEnd(data []byte) int {
	for i, c := range data {
		switch c {
		case ' ', '\n', '\r', '\t', ',', '}', ']':
			return i
		}
	}

	return -1
}

// Find position of next character which is not whitespace
func nextToken(data []byte) int {
	for i, c := range data {
		switch c {
		case ' ', '\n', '\r', '\t':
			continue
		default:
			return i
		}
	}

	return -1
}

// Tries to find the end of string
// Support if string contains escaped quote symbols.
func stringEnd(data []byte) int {
	for i, c := range data {
		if c == '"' {
			j := i - 1
			for {
				if j < 0 || data[j] != '\\' {
					return i + 1 // even number of backslashes
				}
				j--
				if j < 0 || data[j] != '\\' {
					break // odd number of backslashes
				}
				j--
			}
		}
	}

	return -1
}

// Find end of the data structure, array or object.
// For array openSym and closeSym will be '[' and ']', for object '{' and '}'
func blockEnd(data []byte, openSym byte, closeSym byte) int {
	level := 0
	i := 0
	ln := len(data)

	for i < ln {
		switch data[i] {
		case '"': // If inside string, skip it
			se := stringEnd(data[i+1:])
			if se == -1 {
				return -1
			}
			i += se
		case openSym: // If open symbol, increase level
			level++
		case closeSym: // If close symbol, increase level
			level--

			// If we have returned to the original level, we're done
			if level == 0 {
				return i + 1
			}
		}
		i++
	}

	return -1
}

func searchKeys(data []byte, keys ...string) int {
	keyLevel := 0
	level := 0
	i := 0
	ln := len(data)
	lk := len(keys)

	var stackbuf [unescapeStackBufSize]byte // stack-allocated array for allocation-free unescaping of small strings

	for i < ln {
		switch data[i] {
		case '"':
			i++
			keyBegin := i

			strEnd := stringEnd(data[i:])
			if strEnd == -1 {
				return -1
			}
			i += strEnd
			keyEnd := i - 1

			valueOffset := nextToken(data[i:])
			if valueOffset == -1 {
				return -1
			}

			i += valueOffset

			// if string is a Key, and key level match
			if data[i] == ':' {
<<<<<<< HEAD
				key := data[keyBegin:keyEnd]

				// for unescape: if there are no escape sequences, this is cheap; if there are, it is a
				// bit more expensive, but causes no allocations unless len(key) > unescapeStackBufSize
				if keyUnesc, err := Unescape(key, stackbuf[:]); err != nil {
					return -1
				} else {
					keyUnescStr := unsafeBytesToString(keyUnesc)

					if keyLevel == level-1 && // If key nesting level match current object nested level
						keys[level-1] == keyUnescStr {
						keyLevel++
						// If we found all keys in path
						if keyLevel == lk {
							return i + 1
						}
=======
				candidateKey := data[keyBegin:keyEnd]

				if keyLevel == level-1 && // If key nesting level match current object nested level
					BytesEqualStr(&candidateKey, keys[level-1]) {
					keyLevel++
					// If we found all keys in path
					if keyLevel == lk {
						return i + 1
>>>>>>> ffaa70ab
					}
				}
			} else {
				i--
			}
		case '{':
			level++
		case '}':
			level--
		case '[':
			// Do not search for keys inside arrays
			arraySkip := blockEnd(data[i:], '[', ']')
			i += arraySkip - 1
		}

		i++
	}

	return -1
}

// Data types available in valid JSON data.
type ValueType int

const (
	NotExist = ValueType(iota)
	String
	Number
	Object
	Array
	Boolean
	Null
	Unknown
)

var (
	trueLiteral  = []byte("true")
	falseLiteral = []byte("false")
	nullLiteral  = []byte("null")
)

/*
Get - Receives data structure, and key path to extract value from.

Returns:
`value` - Pointer to original data structure containing key value, or just empty slice if nothing found or error
`dataType` -    Can be: `NotExist`, `String`, `Number`, `Object`, `Array`, `Boolean` or `Null`
`offset` - Offset from provided data structure where key value ends. Used mostly internally, for example for `ArrayEach` helper.
`err` - If key not found or any other parsing issue it should return error. If key not found it also sets `dataType` to `NotExist`

Accept multiple keys to specify path to JSON value (in case of quering nested structures).
If no keys provided it will try to extract closest JSON value (simple ones or object/array), useful for reading streams or arrays, see `ArrayEach` implementation.
*/
func Get(data []byte, keys ...string) (value []byte, dataType ValueType, offset int, err error) {
	if len(keys) > 0 {
		if offset = searchKeys(data, keys...); offset == -1 {
			return []byte{}, NotExist, -1, KeyPathNotFoundError
		}
	}

	// Go to closest value
	nO := nextToken(data[offset:])
	if nO == -1 {
		return []byte{}, NotExist, -1, MalformedJsonError
	}

	offset += nO

	endOffset := offset
	// if string value
	if data[offset] == '"' {
		dataType = String
		if idx := stringEnd(data[offset+1:]); idx != -1 {
			endOffset += idx + 1
		} else {
			return []byte{}, dataType, offset, MalformedStringError
		}
	} else if data[offset] == '[' { // if array value
		dataType = Array
		// break label, for stopping nested loops
		endOffset = blockEnd(data[offset:], '[', ']')

		if endOffset == -1 {
			return []byte{}, dataType, offset, MalformedArrayError
		}

		endOffset += offset
	} else if data[offset] == '{' { // if object value
		dataType = Object
		// break label, for stopping nested loops
		endOffset = blockEnd(data[offset:], '{', '}')

		if endOffset == -1 {
			return []byte{}, dataType, offset, MalformedObjectError
		}

		endOffset += offset
	} else {
		// Number, Boolean or None
		end := tokenEnd(data[endOffset:])

		if end == -1 {
			return nil, dataType, offset, MalformedValueError
		}

		value := data[offset : endOffset+end]

		switch data[offset] {
		case 't', 'f': // true or false
			if bytes.Equal(value, trueLiteral) || bytes.Equal(value, falseLiteral) {
				dataType = Boolean
			} else {
				return nil, Unknown, offset, UnknownValueTypeError
			}
		case 'u', 'n': // undefined or null
			if bytes.Equal(value, nullLiteral) {
				dataType = Null
			} else {
				return nil, Unknown, offset, UnknownValueTypeError
			}
		case '0', '1', '2', '3', '4', '5', '6', '7', '8', '9', '-':
			dataType = Number
		default:
			return nil, Unknown, offset, UnknownValueTypeError
		}

		endOffset += end
	}

	value = data[offset:endOffset]

	// Strip quotes from string values
	if dataType == String {
		value = value[1 : len(value)-1]
	}

	if dataType == Null {
		value = []byte{}
	}

	return value, dataType, endOffset, nil
}

// ArrayEach is used when iterating arrays, accepts a callback function with the same return arguments as `Get`.
func ArrayEach(data []byte, cb func(value []byte, dataType ValueType, offset int, err error), keys ...string) (err error) {
	if len(data) == 0 {
		return MalformedObjectError
	}

	offset := 1

	if len(keys) > 0 {
		if offset = searchKeys(data, keys...); offset == -1 {
			return KeyPathNotFoundError
		}

		// Go to closest value
		nO := nextToken(data[offset:])
		if nO == -1 {
			return MalformedJsonError
		}

		offset += nO

		if data[offset] != '[' {
			return MalformedArrayError
		}

		offset++
	}

	for true {
		v, t, o, e := Get(data[offset:])

		if o == 0 {
			break
		}

		if t != NotExist {
			cb(v, t, o, e)
		}

		if e != nil {
			break
		}

		offset += o

		skipToToken := nextToken(data[offset:])
		if skipToToken == -1 {
			return MalformedArrayError
		}
		offset += skipToToken

		if data[offset] == ']' {
			break
		}

		if data[offset] != ',' {
			return MalformedArrayError
		}

		offset++
	}

	return nil
}

// GetString returns the value retrieved by `Get`, cast to a string if possible, trying to properly handle escape and utf8 symbols
// If key data type do not match, it will return an error.
func GetString(data []byte, keys ...string) (val string, err error) {
	v, t, _, e := Get(data, keys...)

	if e != nil {
		return "", e
	}

	if t != String {
		return "", fmt.Errorf("Value is not a number: %s", string(v))
	}

	// If no escapes return raw conten
	if bytes.IndexByte(v, '\\') == -1 {
		return string(v), nil
	}

<<<<<<< HEAD
	var stackbuf [unescapeStackBufSize]byte // stack-allocated array for allocation-free unescaping of small strings
	out, err := Unescape(v, stackbuf[:])
=======
	s, err := strconv.Unquote(`"` + string(v) + `"`)
>>>>>>> ffaa70ab

	return string(out), err
}

// GetFloat returns the value retrieved by `Get`, cast to a float64 if possible.
// The offset is the same as in `Get`.
// If key data type do not match, it will return an error.
func GetFloat(data []byte, keys ...string) (val float64, err error) {
	v, t, _, e := Get(data, keys...)

	if e != nil {
		return 0, e
	}

	if t != Number {
		return 0, fmt.Errorf("Value is not a number: %s", string(v))
	}

	val, err = BytesParseFloat(&v, 64)
	return
}

// GetInt returns the value retrieved by `Get`, cast to a float64 if possible.
// If key data type do not match, it will return an error.
func GetInt(data []byte, keys ...string) (val int64, err error) {
	v, t, _, e := Get(data, keys...)

	if e != nil {
		return 0, e
	}

	if t != Number {
		return 0, fmt.Errorf("Value is not a number: %s", string(v))
	}

	if val, ok := BytesParseInt(v); !ok {
		return 0, MalformedValueError
	} else {
		return val, nil
	}
}

// GetBoolean returns the value retrieved by `Get`, cast to a bool if possible.
// The offset is the same as in `Get`.
// If key data type do not match, it will return error.
func GetBoolean(data []byte, keys ...string) (val bool, err error) {
	v, t, _, e := Get(data, keys...)

	if e != nil {
		return false, e
	}

	if t != Boolean {
		return false, fmt.Errorf("Value is not a boolean: %s", string(v))
	}

	if v[0] == 't' {
		val = true
	} else {
		val = false
	}

	return
}<|MERGE_RESOLUTION|>--- conflicted
+++ resolved
@@ -132,7 +132,6 @@
 
 			// if string is a Key, and key level match
 			if data[i] == ':' {
-<<<<<<< HEAD
 				key := data[keyBegin:keyEnd]
 
 				// for unescape: if there are no escape sequences, this is cheap; if there are, it is a
@@ -140,25 +139,13 @@
 				if keyUnesc, err := Unescape(key, stackbuf[:]); err != nil {
 					return -1
 				} else {
-					keyUnescStr := unsafeBytesToString(keyUnesc)
-
 					if keyLevel == level-1 && // If key nesting level match current object nested level
-						keys[level-1] == keyUnescStr {
+						BytesEqualStr(&keyUnesc, keys[level-1]) {
 						keyLevel++
 						// If we found all keys in path
 						if keyLevel == lk {
 							return i + 1
 						}
-=======
-				candidateKey := data[keyBegin:keyEnd]
-
-				if keyLevel == level-1 && // If key nesting level match current object nested level
-					BytesEqualStr(&candidateKey, keys[level-1]) {
-					keyLevel++
-					// If we found all keys in path
-					if keyLevel == lk {
-						return i + 1
->>>>>>> ffaa70ab
 					}
 				}
 			} else {
@@ -385,12 +372,8 @@
 		return string(v), nil
 	}
 
-<<<<<<< HEAD
 	var stackbuf [unescapeStackBufSize]byte // stack-allocated array for allocation-free unescaping of small strings
 	out, err := Unescape(v, stackbuf[:])
-=======
-	s, err := strconv.Unquote(`"` + string(v) + `"`)
->>>>>>> ffaa70ab
 
 	return string(out), err
 }
