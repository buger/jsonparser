--- conflicted
+++ resolved
@@ -4,10 +4,6 @@
 	"bytes"
 	"errors"
 	"fmt"
-<<<<<<< HEAD
-	"strconv"
-=======
->>>>>>> e380ef41
 )
 
 // Errors
@@ -440,8 +436,6 @@
 	}
 
 	return
-<<<<<<< HEAD
-=======
 }
 
 // ParseBoolean parses a Boolean ValueType into a Go bool (not particularly useful, but here for completeness)
@@ -471,5 +465,4 @@
 	} else {
 		return v, nil
 	}
->>>>>>> e380ef41
 }