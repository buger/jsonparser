--- conflicted
+++ resolved
@@ -132,7 +132,6 @@
 
 			// if string is a Key, and key level match
 			if data[i] == ':' {
-<<<<<<< HEAD
 				key := data[keyBegin:keyEnd]
 
 				// for unescape: if there are no escape sequences, this is cheap; if there are, it is a
@@ -140,25 +139,13 @@
 				if keyUnesc, err := Unescape(key, stackbuf[:]); err != nil {
 					return -1
 				} else {
-					keyUnescStr := unsafeBytesToString(keyUnesc)
-
 					if keyLevel == level-1 && // If key nesting level match current object nested level
-						keys[level-1] == keyUnescStr {
+						BytesEqualStr(&keyUnesc, keys[level-1]) {
 						keyLevel++
 						// If we found all keys in path
 						if keyLevel == lk {
 							return i + 1
 						}
-=======
-				candidateKey := data[keyBegin:keyEnd]
-
-				if keyLevel == level-1 && // If key nesting level match current object nested level
-					BytesEqualStr(&candidateKey, keys[level-1]) {
-					keyLevel++
-					// If we found all keys in path
-					if keyLevel == lk {
-						return i + 1
->>>>>>> ffaa70ab
 					}
 				}
 			} else {
@@ -385,12 +372,8 @@
 		return string(v), nil
 	}
 
-<<<<<<< HEAD
 	var stackbuf [unescapeStackBufSize]byte // stack-allocated array for allocation-free unescaping of small strings
 	out, err := Unescape(v, stackbuf[:])
-=======
-	s, err := strconv.Unquote(`"` + string(v) + `"`)
->>>>>>> ffaa70ab
 
 	return string(out), err
 }
@@ -454,15 +437,6 @@
 	}
 
 	return
-<<<<<<< HEAD
-}
-
-// A hack until issue golang/go#2632 is fixed.
-// See: https://github.com/golang/go/issues/2632
-func unsafeBytesToString(data []byte) string {
-	h := (*reflect.SliceHeader)(unsafe.Pointer(&data))
-	sh := reflect.StringHeader{Data: h.Data, Len: h.Len}
-	return *(*string)(unsafe.Pointer(&sh))
 }
 
 // ParseBoolean parses a Boolean ValueType into a Go bool (not particularly useful, but here for completeness)
@@ -492,6 +466,4 @@
 	} else {
 		return v, nil
 	}
-=======
->>>>>>> ffaa70ab
 }