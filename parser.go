package jsonparser

import (
	"bytes"
	"errors"
	"fmt"
	"strconv"
)

// Errors
var (
	KeyPathNotFoundError       = errors.New("Key path not found")
	UnknownValueTypeError      = errors.New("Unknown value type")
	MalformedJsonError         = errors.New("Malformed JSON error")
	MalformedStringError       = errors.New("Value is string, but can't find closing '\"' symbol")
	MalformedArrayError        = errors.New("Value is array, but can't find closing ']' symbol")
	MalformedObjectError       = errors.New("Value looks like object, but can't find closing '}' symbol")
	MalformedValueError        = errors.New("Value looks like Number/Boolean/None, but can't find its end: ',' or '}' symbol")
	OverflowIntegerError       = errors.New("Value is number, but overflowed while parsing")
	MalformedStringEscapeError = errors.New("Encountered an invalid escape sequence in a string")
)

// How much stack space to allocate for unescaping JSON strings; if a string longer
// than this needs to be escaped, it will result in a heap allocation
const unescapeStackBufSize = 64

func tokenEnd(data []byte) int {
	for i, c := range data {
		switch c {
		case ' ', '\n', '\r', '\t', ',', '}', ']':
			return i
		}
	}

	return len(data)
}

func findTokenStart(data []byte, token byte) int {
	for i := len(data) - 1; i >= 0; i-- {
		switch data[i] {
		case token:
			return i
		case '[', '{':
			return 0
		}
	}

	return 0
}

func findKeyStart(data []byte, key string) (int, error) {
	i := 0
	ln := len(data)
	if ln > 0 && (data[0] == '{' || data[0] == '[') {
		i = 1
	}
	var stackbuf [unescapeStackBufSize]byte // stack-allocated array for allocation-free unescaping of small strings

	if ku, err := Unescape(StringToBytes(key), stackbuf[:]); err == nil {
		key = bytesToString(&ku)
	}

	for i < ln {
		switch data[i] {
		case '"':
			i++
			keyBegin := i

			strEnd, keyEscaped := stringEnd(data[i:])
			if strEnd == -1 {
				break
			}
			i += strEnd
			keyEnd := i - 1

			valueOffset := nextToken(data[i:])
			if valueOffset == -1 {
				break
			}

			i += valueOffset

			// if string is a key, and key level match
			k := data[keyBegin:keyEnd]
			// for unescape: if there are no escape sequences, this is cheap; if there are, it is a
			// bit more expensive, but causes no allocations unless len(key) > unescapeStackBufSize
			if keyEscaped {
				if ku, err := Unescape(k, stackbuf[:]); err != nil {
					break
				} else {
					k = ku
				}
			}

			if data[i] == ':' && len(key) == len(k) && bytesToString(&k) == key {
				return keyBegin - 1, nil
			}

		case '[':
			end := blockEnd(data[i:], data[i], ']')
			if end != -1 {
				i = i + end
			}
		case '{':
			end := blockEnd(data[i:], data[i], '}')
			if end != -1 {
				i = i + end
			}
		}
		i++
	}

	return -1, KeyPathNotFoundError
}

func tokenStart(data []byte) int {
	for i := len(data) - 1; i >= 0; i-- {
		switch data[i] {
		case '\n', '\r', '\t', ',', '{', '[':
			return i
		}
	}

	return 0
}

// Find position of next character which is not whitespace
func nextToken(data []byte) int {
	for i, c := range data {
		switch c {
		case ' ', '\n', '\r', '\t':
			continue
		default:
			return i
		}
	}

	return -1
}

// Find position of last character which is not whitespace
func lastToken(data []byte) int {
	for i := len(data) - 1; i >= 0; i-- {
		switch data[i] {
		case ' ', '\n', '\r', '\t':
			continue
		default:
			return i
		}
	}

	return -1
}

// Tries to find the end of string
// Support if string contains escaped quote symbols.
func stringEnd(data []byte) (int, bool) {
	escaped := false
	for i, c := range data {
		if c == '"' {
			if !escaped {
				return i + 1, false
			} else {
				j := i - 1
				for {
					if j < 0 || data[j] != '\\' {
						return i + 1, true // even number of backslashes
					}
					j--
					if j < 0 || data[j] != '\\' {
						break // odd number of backslashes
					}
					j--

				}
			}
		} else if c == '\\' {
			escaped = true
		}
	}

	return -1, escaped
}

// Find end of the data structure, array or object.
// For array openSym and closeSym will be '[' and ']', for object '{' and '}'
func blockEnd(data []byte, openSym byte, closeSym byte) int {
	level := 0
	i := 0
	ln := len(data)

	for i < ln {
		switch data[i] {
		case '"': // If inside string, skip it
			se, _ := stringEnd(data[i+1:])
			if se == -1 {
				return -1
			}
			i += se
		case openSym: // If open symbol, increase level
			level++
		case closeSym: // If close symbol, increase level
			level--

			// If we have returned to the original level, we're done
			if level == 0 {
				return i + 1
			}
		}
		i++
	}

	return -1
}

func searchKeys(data []byte, keys ...string) int {
	keyLevel := 0
	level := 0
	i := 0
	ln := len(data)
	lk := len(keys)
	lastMatched := true

	if lk == 0 {
		return 0
	}

	var stackbuf [unescapeStackBufSize]byte // stack-allocated array for allocation-free unescaping of small strings

	for i < ln {
		switch data[i] {
		case '"':
			i++
			keyBegin := i

			strEnd, keyEscaped := stringEnd(data[i:])
			if strEnd == -1 {
				return -1
			}
			i += strEnd
			keyEnd := i - 1

			valueOffset := nextToken(data[i:])
			if valueOffset == -1 {
				return -1
			}

			i += valueOffset

			// if string is a key
			if data[i] == ':' {
				if level < 1 {
					return -1
				}

				key := data[keyBegin:keyEnd]

				// for unescape: if there are no escape sequences, this is cheap; if there are, it is a
				// bit more expensive, but causes no allocations unless len(key) > unescapeStackBufSize
				var keyUnesc []byte
				if !keyEscaped {
					keyUnesc = key
				} else if ku, err := Unescape(key, stackbuf[:]); err != nil {
					return -1
				} else {
					keyUnesc = ku
				}

				if level <= len(keys) {
					if equalStr(&keyUnesc, keys[level-1]) {
						lastMatched = true

						// if key level match
						if keyLevel == level-1 {
							keyLevel++
							// If we found all keys in path
							if keyLevel == lk {
								return i + 1
							}
						}
					} else {
						lastMatched = false
					}
				} else {
					return -1
				}
			} else {
				i--
			}
		case '{':

			// in case parent key is matched then only we will increase the level otherwise can directly
			// can move to the end of this block
			if !lastMatched {
				end := blockEnd(data[i:], '{', '}')
				if end == -1 {
					return -1
				}
				i += end - 1
			} else {
				level++
			}
		case '}':
			level--
			if level == keyLevel {
				keyLevel--
			}
		case '[':
			// If we want to get array element by index
			if keyLevel == level && keys[level][0] == '[' {
				var keyLen = len(keys[level])
				if keyLen < 3 || keys[level][0] != '[' || keys[level][keyLen-1] != ']' {
					return -1
				}
				aIdx, err := strconv.Atoi(keys[level][1 : keyLen-1])
				if err != nil {
					return -1
				}
				var curIdx int
				var valueFound []byte
				var valueOffset int
				var curI = i
				ArrayEach(data[i:], func(value []byte, dataType ValueType, offset int, err error) error {
					if curIdx == aIdx {
						valueFound = value
						valueOffset = offset
						if dataType == String {
							valueOffset = valueOffset - 2
							valueFound = data[curI+valueOffset : curI+valueOffset+len(value)+2]
						}
					}
					curIdx += 1
					return nil
				})

				if valueFound == nil {
					return -1
				} else {
					subIndex := searchKeys(valueFound, keys[level+1:]...)
					if subIndex < 0 {
						return -1
					}
					return i + valueOffset + subIndex
				}
			} else {
				// Do not search for keys inside arrays
				if arraySkip := blockEnd(data[i:], '[', ']'); arraySkip == -1 {
					return -1
				} else {
					i += arraySkip - 1
				}
			}
		case ':': // If encountered, JSON data is malformed
			return -1
		}

		i++
	}

	return -1
}

func sameTree(p1, p2 []string) bool {
	minLen := len(p1)
	if len(p2) < minLen {
		minLen = len(p2)
	}

	for pi_1, p_1 := range p1[:minLen] {
		if p2[pi_1] != p_1 {
			return false
		}
	}

	return true
}

const stackArraySize = 128

func EachKey(data []byte, cb func(int, []byte, ValueType, error), paths ...[]string) int {
	var x struct{}
	var level, pathsMatched, i int
	ln := len(data)

	pathFlags := make([]bool, stackArraySize)[:]
	if len(paths) > cap(pathFlags) {
		pathFlags = make([]bool, len(paths))[:]
	}
	pathFlags = pathFlags[0:len(paths)]

	var maxPath int
	for _, p := range paths {
		if len(p) > maxPath {
			maxPath = len(p)
		}
	}

	pathsBuf := make([]string, stackArraySize)[:]
	if maxPath > cap(pathsBuf) {
		pathsBuf = make([]string, maxPath)[:]
	}
	pathsBuf = pathsBuf[0:maxPath]

	for i < ln {
		switch data[i] {
		case '"':
			i++
			keyBegin := i

			strEnd, keyEscaped := stringEnd(data[i:])
			if strEnd == -1 {
				return -1
			}
			i += strEnd

			keyEnd := i - 1

			valueOffset := nextToken(data[i:])
			if valueOffset == -1 {
				return -1
			}

			i += valueOffset

			// if string is a key, and key level match
			if data[i] == ':' {
				match := -1
				key := data[keyBegin:keyEnd]

				// for unescape: if there are no escape sequences, this is cheap; if there are, it is a
				// bit more expensive, but causes no allocations unless len(key) > unescapeStackBufSize
				var keyUnesc []byte
				if !keyEscaped {
					keyUnesc = key
				} else {
					var stackbuf [unescapeStackBufSize]byte
					if ku, err := Unescape(key, stackbuf[:]); err != nil {
						return -1
					} else {
						keyUnesc = ku
					}
				}

				if maxPath >= level {
					if level < 1 {
						cb(-1, nil, Unknown, MalformedJsonError)
						return -1
					}

					pathsBuf[level-1] = bytesToString(&keyUnesc)
					for pi, p := range paths {
						if len(p) != level || pathFlags[pi] || !equalStr(&keyUnesc, p[level-1]) || !sameTree(p, pathsBuf[:level]) {
							continue
						}

						match = pi

						pathsMatched++
						pathFlags[pi] = true

						v, dt, _, e := Get(data[i+1:])
						cb(pi, v, dt, e)

						if pathsMatched == len(paths) {
							break
						}
					}
					if pathsMatched == len(paths) {
						return i
					}
				}

				if match == -1 {
					tokenOffset := nextToken(data[i+1:])
					i += tokenOffset

					if data[i] == '{' {
						blockSkip := blockEnd(data[i:], '{', '}')
						i += blockSkip + 1
					}
				}

				if i < ln {
					switch data[i] {
					case '{', '}', '[', '"':
						i--
					}
				}
			} else {
				i--
			}
		case '{':
			level++
		case '}':
			level--
		case '[':
			var ok bool
			arrIdxFlags := make(map[int]struct{})
			pIdxFlags := make([]bool, len(paths))

			if level < 0 {
				cb(-1, nil, Unknown, MalformedJsonError)
				return -1
			}

			for pi, p := range paths {
				if len(p) < level+1 || pathFlags[pi] || p[level][0] != '[' || !sameTree(p, pathsBuf[:level]) {
					continue
				}
				if len(p[level]) >= 2 {
					aIdx, _ := strconv.Atoi(p[level][1 : len(p[level])-1])
					arrIdxFlags[aIdx] = x
					pIdxFlags[pi] = true
				}
			}

			if len(arrIdxFlags) > 0 {
				level++

				var curIdx int
<<<<<<< HEAD
				arrOff, _ := ArrayEach(data[i:], func(value []byte, dataType ValueType, offset int, err error) error {
					if arrIdxFlags&bitwiseFlags[curIdx+1] != 0 {
=======
				arrOff, _ := ArrayEach(data[i:], func(value []byte, dataType ValueType, offset int, err error) {
					if _, ok = arrIdxFlags[curIdx]; ok {
>>>>>>> 275f2e85
						for pi, p := range paths {
							if pIdxFlags[pi] {
								aIdx, _ := strconv.Atoi(p[level-1][1 : len(p[level-1])-1])

								if curIdx == aIdx {
									of := searchKeys(value, p[level:]...)

									pathsMatched++
									pathFlags[pi] = true

									if of != -1 {
										v, dt, _, e := Get(value[of:])
										cb(pi, v, dt, e)
									}
								}
							}
						}
					}

					curIdx += 1
					return nil
				})

				if pathsMatched == len(paths) {
					return i
				}

				i += arrOff - 1
			} else {
				// Do not search for keys inside arrays
				if arraySkip := blockEnd(data[i:], '[', ']'); arraySkip == -1 {
					return -1
				} else {
					i += arraySkip - 1
				}
			}
		case ']':
			level--
		}

		i++
	}

	return -1
}

// GuessValueType : returns the type of the next JSON piece in data stream
// Does not ensure that the whole data is a valid JSON
func GuessValueType(data []byte) (ValueType, error) {

	offset := nextToken(data)
	if offset == -1 {
		return NotExist, MalformedJsonError
	}

	_, dataType, _, err := getType(data, offset)
	return dataType, err
}

// Data types available in valid JSON data.
type ValueType int

const (
	NotExist = ValueType(iota)
	String
	Number
	Object
	Array
	Boolean
	Null
	Unknown
)

func (vt ValueType) String() string {
	switch vt {
	case NotExist:
		return "non-existent"
	case String:
		return "string"
	case Number:
		return "number"
	case Object:
		return "object"
	case Array:
		return "array"
	case Boolean:
		return "boolean"
	case Null:
		return "null"
	default:
		return "unknown"
	}
}

var (
	trueLiteral  = []byte("true")
	falseLiteral = []byte("false")
	nullLiteral  = []byte("null")
)

func createInsertComponent(keys []string, setValue []byte, comma, object bool) []byte {
	isIndex := string(keys[0][0]) == "["
	offset := 0
	lk := calcAllocateSpace(keys, setValue, comma, object)
	buffer := make([]byte, lk, lk)
	if comma {
		offset += WriteToBuffer(buffer[offset:], ",")
	}
	if isIndex && !comma {
		offset += WriteToBuffer(buffer[offset:], "[")
	} else {
		if object {
			offset += WriteToBuffer(buffer[offset:], "{")
		}
		if !isIndex {
			offset += WriteToBuffer(buffer[offset:], "\"")
			offset += WriteToBuffer(buffer[offset:], keys[0])
			offset += WriteToBuffer(buffer[offset:], "\":")
		}
	}

	for i := 1; i < len(keys); i++ {
		if string(keys[i][0]) == "[" {
			offset += WriteToBuffer(buffer[offset:], "[")
		} else {
			offset += WriteToBuffer(buffer[offset:], "{\"")
			offset += WriteToBuffer(buffer[offset:], keys[i])
			offset += WriteToBuffer(buffer[offset:], "\":")
		}
	}
	offset += WriteToBuffer(buffer[offset:], string(setValue))
	for i := len(keys) - 1; i > 0; i-- {
		if string(keys[i][0]) == "[" {
			offset += WriteToBuffer(buffer[offset:], "]")
		} else {
			offset += WriteToBuffer(buffer[offset:], "}")
		}
	}
	if isIndex && !comma {
		offset += WriteToBuffer(buffer[offset:], "]")
	}
	if object && !isIndex {
		offset += WriteToBuffer(buffer[offset:], "}")
	}
	return buffer
}

func calcAllocateSpace(keys []string, setValue []byte, comma, object bool) int {
	isIndex := string(keys[0][0]) == "["
	lk := 0
	if comma {
		// ,
		lk += 1
	}
	if isIndex && !comma {
		// []
		lk += 2
	} else {
		if object {
			// {
			lk += 1
		}
		if !isIndex {
			// "keys[0]"
			lk += len(keys[0]) + 3
		}
	}

	lk += len(setValue)
	for i := 1; i < len(keys); i++ {
		if string(keys[i][0]) == "[" {
			// []
			lk += 2
		} else {
			// {"keys[i]":setValue}
			lk += len(keys[i]) + 5
		}
	}

	if object && !isIndex {
		// }
		lk += 1
	}

	return lk
}

func WriteToBuffer(buffer []byte, str string) int {
	copy(buffer, str)
	return len(str)
}

/*

Del - Receives existing data structure, path to delete.

Returns:
`data` - return modified data

*/
func Delete(data []byte, keys ...string) []byte {
	lk := len(keys)
	if lk == 0 {
		return data[:0]
	}

	array := false
	if len(keys[lk-1]) > 0 && string(keys[lk-1][0]) == "[" {
		array = true
	}

	var startOffset, keyOffset int
	endOffset := len(data)
	var err error
	if !array {
		if len(keys) > 1 {
			_, _, startOffset, endOffset, err = internalGet(data, keys[:lk-1]...)
			if err == KeyPathNotFoundError {
				// problem parsing the data
				return data
			}
		}

		keyOffset, err = findKeyStart(data[startOffset:endOffset], keys[lk-1])
		if err == KeyPathNotFoundError {
			// problem parsing the data
			return data
		}
		keyOffset += startOffset
		_, _, _, subEndOffset, _ := internalGet(data[startOffset:endOffset], keys[lk-1])
		endOffset = startOffset + subEndOffset
		tokEnd := tokenEnd(data[endOffset:])
		tokStart := findTokenStart(data[:keyOffset], ","[0])

		if data[endOffset+tokEnd] == ","[0] {
			endOffset += tokEnd + 1
		} else if data[endOffset+tokEnd] == " "[0] && len(data) > endOffset+tokEnd+1 && data[endOffset+tokEnd+1] == ","[0] {
			endOffset += tokEnd + 2
		} else if data[endOffset+tokEnd] == "}"[0] && data[tokStart] == ","[0] {
			keyOffset = tokStart
		}
	} else {
		_, _, keyOffset, endOffset, err = internalGet(data, keys...)
		if err == KeyPathNotFoundError {
			// problem parsing the data
			return data
		}

		tokEnd := tokenEnd(data[endOffset:])
		tokStart := findTokenStart(data[:keyOffset], ","[0])

		if data[endOffset+tokEnd] == ","[0] {
			endOffset += tokEnd + 1
		} else if data[endOffset+tokEnd] == "]"[0] && data[tokStart] == ","[0] {
			keyOffset = tokStart
		}
	}

	// We need to remove remaining trailing comma if we delete las element in the object
	prevTok := lastToken(data[:keyOffset])
	remainedValue := data[endOffset:]

	var newOffset int
	if nextToken(remainedValue) > -1 && remainedValue[nextToken(remainedValue)] == '}' && data[prevTok] == ',' {
		newOffset = prevTok
	} else {
		newOffset = prevTok + 1
	}

	// We have to make a copy here if we don't want to mangle the original data, because byte slices are
	// accessed by reference and not by value
	dataCopy := make([]byte, len(data))
	copy(dataCopy, data)
	data = append(dataCopy[:newOffset], dataCopy[endOffset:]...)

	return data
}

/*

Set - Receives existing data structure, path to set, and data to set at that key.

Returns:
`value` - modified byte array
`err` - On any parsing error

*/
func Set(data []byte, setValue []byte, keys ...string) (value []byte, err error) {
	// ensure keys are set
	if len(keys) == 0 {
		return nil, KeyPathNotFoundError
	}

	_, _, startOffset, endOffset, err := internalGet(data, keys...)
	if err != nil {
		if err != KeyPathNotFoundError {
			// problem parsing the data
			return nil, err
		}
		// full path doesnt exist
		// does any subpath exist?
		var depth int
		for i := range keys {
			_, _, start, end, sErr := internalGet(data, keys[:i+1]...)
			if sErr != nil {
				break
			} else {
				endOffset = end
				startOffset = start
				depth++
			}
		}
		comma := true
		object := false
		if endOffset == -1 {
			firstToken := nextToken(data)
			// We can't set a top-level key if data isn't an object
			if firstToken < 0 || data[firstToken] != '{' {
				return nil, KeyPathNotFoundError
			}
			// Don't need a comma if the input is an empty object
			secondToken := firstToken + 1 + nextToken(data[firstToken+1:])
			if data[secondToken] == '}' {
				comma = false
			}
			// Set the top level key at the end (accounting for any trailing whitespace)
			// This assumes last token is valid like '}', could check and return error
			endOffset = lastToken(data)
		}
		depthOffset := endOffset
		if depth != 0 {
			// if subpath is a non-empty object, add to it
			// or if subpath is a non-empty array, add to it
			if (data[startOffset] == '{' && data[startOffset+1+nextToken(data[startOffset+1:])] != '}') ||
				(data[startOffset] == '[' && data[startOffset+1+nextToken(data[startOffset+1:])] == '{') && keys[depth:][0][0] == 91 {
				depthOffset--
				startOffset = depthOffset
				// otherwise, over-write it with a new object
			} else {
				comma = false
				object = true
			}
		} else {
			startOffset = depthOffset
		}
		value = append(data[:startOffset], append(createInsertComponent(keys[depth:], setValue, comma, object), data[depthOffset:]...)...)
	} else {
		// path currently exists
		startComponent := data[:startOffset]
		endComponent := data[endOffset:]

		value = make([]byte, len(startComponent)+len(endComponent)+len(setValue))
		newEndOffset := startOffset + len(setValue)
		copy(value[0:startOffset], startComponent)
		copy(value[startOffset:newEndOffset], setValue)
		copy(value[newEndOffset:], endComponent)
	}
	return value, nil
}

func getType(data []byte, offset int) ([]byte, ValueType, int, error) {
	var dataType ValueType
	endOffset := offset

	// if string value
	if data[offset] == '"' {
		dataType = String
		if idx, _ := stringEnd(data[offset+1:]); idx != -1 {
			endOffset += idx + 1
		} else {
			return nil, dataType, offset, MalformedStringError
		}
	} else if data[offset] == '[' { // if array value
		dataType = Array
		// break label, for stopping nested loops
		endOffset = blockEnd(data[offset:], '[', ']')

		if endOffset == -1 {
			return nil, dataType, offset, MalformedArrayError
		}

		endOffset += offset
	} else if data[offset] == '{' { // if object value
		dataType = Object
		// break label, for stopping nested loops
		endOffset = blockEnd(data[offset:], '{', '}')

		if endOffset == -1 {
			return nil, dataType, offset, MalformedObjectError
		}

		endOffset += offset
	} else {
		// Number, Boolean or None
		end := tokenEnd(data[endOffset:])

		if end == -1 {
			return nil, dataType, offset, MalformedValueError
		}

		value := data[offset : endOffset+end]

		switch data[offset] {
		case 't', 'f': // true or false
			if bytes.Equal(value, trueLiteral) || bytes.Equal(value, falseLiteral) {
				dataType = Boolean
			} else {
				return nil, Unknown, offset, UnknownValueTypeError
			}
		case 'u', 'n': // undefined or null
			if bytes.Equal(value, nullLiteral) {
				dataType = Null
			} else {
				return nil, Unknown, offset, UnknownValueTypeError
			}
		case '0', '1', '2', '3', '4', '5', '6', '7', '8', '9', '-':
			dataType = Number
		default:
			return nil, Unknown, offset, UnknownValueTypeError
		}

		endOffset += end
	}
	return data[offset:endOffset], dataType, endOffset, nil
}

/*
Get - Receives data structure, and key path to extract value from.

Returns:
`value` - Pointer to original data structure containing key value, or just empty slice if nothing found or error
`dataType` -    Can be: `NotExist`, `String`, `Number`, `Object`, `Array`, `Boolean` or `Null`
`offset` - Offset from provided data structure where key value ends. Used mostly internally, for example for `ArrayEach` helper.
`err` - If key not found or any other parsing issue it should return error. If key not found it also sets `dataType` to `NotExist`

Accept multiple keys to specify path to JSON value (in case of quering nested structures).
If no keys provided it will try to extract closest JSON value (simple ones or object/array), useful for reading streams or arrays, see `ArrayEach` implementation.
*/
func Get(data []byte, keys ...string) (value []byte, dataType ValueType, offset int, err error) {
	a, b, _, d, e := internalGet(data, keys...)
	return a, b, d, e
}

func internalGet(data []byte, keys ...string) (value []byte, dataType ValueType, offset, endOffset int, err error) {
	if len(keys) > 0 {
		if offset = searchKeys(data, keys...); offset == -1 {
			return nil, NotExist, -1, -1, KeyPathNotFoundError
		}
	}

	// Go to closest value
	nO := nextToken(data[offset:])
	if nO == -1 {
		return nil, NotExist, offset, -1, MalformedJsonError
	}

	offset += nO
	value, dataType, endOffset, err = getType(data, offset)
	if err != nil {
		return value, dataType, offset, endOffset, err
	}

	// Strip quotes from string values
	if dataType == String {
		value = value[1 : len(value)-1]
	}

	return value[:len(value):len(value)], dataType, offset, endOffset, nil
}

// ArrayEach is used when iterating arrays, accepts a callback function with the same return arguments as `Get`.
func ArrayEach(data []byte, cb func(value []byte, dataType ValueType, offset int, err error) error, keys ...string) (offset int, err error) {
	if len(data) == 0 {
		return -1, MalformedObjectError
	}

	nT := nextToken(data)
	if nT == -1 {
		return -1, MalformedJsonError
	}

	offset = nT + 1

	if len(keys) > 0 {
		if offset = searchKeys(data, keys...); offset == -1 {
			return offset, KeyPathNotFoundError
		}

		// Go to closest value
		nO := nextToken(data[offset:])
		if nO == -1 {
			return offset, MalformedJsonError
		}

		offset += nO

		if data[offset] != '[' {
			return offset, MalformedArrayError
		}

		offset++
	}

	nO := nextToken(data[offset:])
	if nO == -1 {
		return offset, MalformedJsonError
	}

	offset += nO

	if data[offset] == ']' {
		return offset, nil
	}

	for true {
		v, t, o, e := Get(data[offset:])

		if e != nil {
			return offset, e
		}

		if o == 0 {
			break
		}

		if t != NotExist {
			e = cb(v, t, offset+o-len(v), e)
		}

		if e != nil {
			return offset + o - len(v), e
		}

		offset += o

		skipToToken := nextToken(data[offset:])
		if skipToToken == -1 {
			return offset, MalformedArrayError
		}
		offset += skipToToken

		if data[offset] == ']' {
			break
		}

		if data[offset] != ',' {
			return offset, MalformedArrayError
		}

		offset++
	}

	return offset, nil
}

// ObjectEach iterates over the key-value pairs of a JSON object, invoking a given callback for each such entry
func ObjectEach(data []byte, callback func(key []byte, value []byte, dataType ValueType, offset int) error, keys ...string) (err error) {
	offset := 0

	// Descend to the desired key, if requested
	if len(keys) > 0 {
		if off := searchKeys(data, keys...); off == -1 {
			return KeyPathNotFoundError
		} else {
			offset = off
		}
	}

	// Validate and skip past opening brace
	if off := nextToken(data[offset:]); off == -1 {
		return MalformedObjectError
	} else if offset += off; data[offset] != '{' {
		return MalformedObjectError
	} else {
		offset++
	}

	// Skip to the first token inside the object, or stop if we find the ending brace
	if off := nextToken(data[offset:]); off == -1 {
		return MalformedJsonError
	} else if offset += off; data[offset] == '}' {
		return nil
	}

	// Loop pre-condition: data[offset] points to what should be either the next entry's key, or the closing brace (if it's anything else, the JSON is malformed)
	for offset < len(data) {
		// Step 1: find the next key
		var key []byte

		// Check what the the next token is: start of string, end of object, or something else (error)
		switch data[offset] {
		case '"':
			offset++ // accept as string and skip opening quote
		case '}':
			return nil // we found the end of the object; stop and return success
		default:
			return MalformedObjectError
		}

		// Find the end of the key string
		var keyEscaped bool
		if off, esc := stringEnd(data[offset:]); off == -1 {
			return MalformedJsonError
		} else {
			key, keyEscaped = data[offset:offset+off-1], esc
			offset += off
		}

		// Unescape the string if needed
		if keyEscaped {
			var stackbuf [unescapeStackBufSize]byte // stack-allocated array for allocation-free unescaping of small strings
			if keyUnescaped, err := Unescape(key, stackbuf[:]); err != nil {
				return MalformedStringEscapeError
			} else {
				key = keyUnescaped
			}
		}

		// Step 2: skip the colon
		if off := nextToken(data[offset:]); off == -1 {
			return MalformedJsonError
		} else if offset += off; data[offset] != ':' {
			return MalformedJsonError
		} else {
			offset++
		}

		// Step 3: find the associated value, then invoke the callback
		if value, valueType, off, err := Get(data[offset:]); err != nil {
			return err
		} else if err := callback(key, value, valueType, offset+off); err != nil { // Invoke the callback here!
			return err
		} else {
			offset += off
		}

		// Step 4: skip over the next comma to the following token, or stop if we hit the ending brace
		if off := nextToken(data[offset:]); off == -1 {
			return MalformedArrayError
		} else {
			offset += off
			switch data[offset] {
			case '}':
				return nil // Stop if we hit the close brace
			case ',':
				offset++ // Ignore the comma
			default:
				return MalformedObjectError
			}
		}

		// Skip to the next token after the comma
		if off := nextToken(data[offset:]); off == -1 {
			return MalformedArrayError
		} else {
			offset += off
		}
	}

	return MalformedObjectError // we shouldn't get here; it's expected that we will return via finding the ending brace
}

// GetUnsafeString returns the value retrieved by `Get`, use creates string without memory allocation by mapping string to slice memory. It does not handle escape symbols.
func GetUnsafeString(data []byte, keys ...string) (val string, err error) {
	v, _, _, e := Get(data, keys...)

	if e != nil {
		return "", e
	}

	return bytesToString(&v), nil
}

// GetString returns the value retrieved by `Get`, cast to a string if possible, trying to properly handle escape and utf8 symbols
// If key data type do not match, it will return an error.
func GetString(data []byte, keys ...string) (val string, err error) {
	v, t, _, e := Get(data, keys...)

	if e != nil {
		return "", e
	}

	if t != String {
		return "", fmt.Errorf("Value is not a string: %s", string(v))
	}

	// If no escapes return raw content
	if bytes.IndexByte(v, '\\') == -1 {
		return string(v), nil
	}

	return ParseString(v)
}

// GetFloat returns the value retrieved by `Get`, cast to a float64 if possible.
// The offset is the same as in `Get`.
// If key data type do not match, it will return an error.
func GetFloat(data []byte, keys ...string) (val float64, err error) {
	v, t, _, e := Get(data, keys...)

	if e != nil {
		return 0, e
	}

	if t != Number {
		return 0, fmt.Errorf("Value is not a number: %s", string(v))
	}

	return ParseFloat(v)
}

// GetInt returns the value retrieved by `Get`, cast to a int64 if possible.
// If key data type do not match, it will return an error.
func GetInt(data []byte, keys ...string) (val int64, err error) {
	v, t, _, e := Get(data, keys...)

	if e != nil {
		return 0, e
	}

	if t != Number {
		return 0, fmt.Errorf("Value is not a number: %s", string(v))
	}

	return ParseInt(v)
}

// GetBoolean returns the value retrieved by `Get`, cast to a bool if possible.
// The offset is the same as in `Get`.
// If key data type do not match, it will return error.
func GetBoolean(data []byte, keys ...string) (val bool, err error) {
	v, t, _, e := Get(data, keys...)

	if e != nil {
		return false, e
	}

	if t != Boolean {
		return false, fmt.Errorf("Value is not a boolean: %s", string(v))
	}

	return ParseBoolean(v)
}

// ParseBoolean parses a Boolean ValueType into a Go bool (not particularly useful, but here for completeness)
func ParseBoolean(b []byte) (bool, error) {
	switch {
	case bytes.Equal(b, trueLiteral):
		return true, nil
	case bytes.Equal(b, falseLiteral):
		return false, nil
	default:
		return false, MalformedValueError
	}
}

// ParseString parses a String ValueType into a Go string (the main parsing work is unescaping the JSON string)
func ParseString(b []byte) (string, error) {
	var stackbuf [unescapeStackBufSize]byte // stack-allocated array for allocation-free unescaping of small strings
	if bU, err := Unescape(b, stackbuf[:]); err != nil {
		return "", MalformedValueError
	} else {
		return string(bU), nil
	}
}

// ParseNumber parses a Number ValueType into a Go float64
func ParseFloat(b []byte) (float64, error) {
	if v, err := parseFloat(&b); err != nil {
		return 0, MalformedValueError
	} else {
		return v, nil
	}
}

// ParseInt parses a Number ValueType into a Go int64
func ParseInt(b []byte) (int64, error) {
	if v, ok, overflow := parseInt(b); !ok {
		if overflow {
			return 0, OverflowIntegerError
		}
		return 0, MalformedValueError
	} else {
		return v, nil
	}
}<|MERGE_RESOLUTION|>--- conflicted
+++ resolved
@@ -518,13 +518,8 @@
 				level++
 
 				var curIdx int
-<<<<<<< HEAD
 				arrOff, _ := ArrayEach(data[i:], func(value []byte, dataType ValueType, offset int, err error) error {
-					if arrIdxFlags&bitwiseFlags[curIdx+1] != 0 {
-=======
-				arrOff, _ := ArrayEach(data[i:], func(value []byte, dataType ValueType, offset int, err error) {
 					if _, ok = arrIdxFlags[curIdx]; ok {
->>>>>>> 275f2e85
 						for pi, p := range paths {
 							if pIdxFlags[pi] {
 								aIdx, _ := strconv.Atoi(p[level-1][1 : len(p[level-1])-1])
